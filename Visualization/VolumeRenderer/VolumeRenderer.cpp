#include <GL/glew.h>
#include "VolumeRenderer.hpp"
#include "Image.hpp"
#include "DynamicImage.hpp"
#include "HelperFunctions.hpp"
#include "DeviceManager.hpp"
#include "View.hpp"
#include <QCursor>

/*
#define BUFFER_OFFSET(i) ((char *)NULL + (i))

namespace fast {

void VolumeRenderer::setInput(ImageData::pointer image) {
    mInput = image;
    addParent(mInput);
    mIsModified = true;
}

/*
void VolumeRenderer::setThreshold(float threshold) {
    mThreshold = threshold;
    mIsModified = true;
}
*/
VolumeRenderer::VolumeRenderer() : Renderer() {
    mDevice = boost::static_pointer_cast<OpenCLDevice>(DeviceManager::getInstance().getDefaultVisualizationDevice());
    mHasCreatedTriangles = false;
    camX = 0.0f;
    camY = 0.0f;
    camZ = 1.0f;
    rotationX = 0.0f;
    rotationY = 0.0f;
    mThreshold = 0.0f;
    HPSize = 0;
}


}
/*
unsigned int getRequiredHistogramPyramidSize(Image::pointer input) {
    unsigned int largestSize = std::max(std::max(input->getWidth(), input->getHeight()), input->getDepth());
    int i = 1;
    while(largestSize > pow(2,i)) {
        i++;
    }
    return (unsigned int)pow(2,i);
}

void SurfaceRenderer::execute() {
    if(!mInput.isValid())
        throw Exception("No input was given to SliceRenderer");

    Image::pointer input;
    if(mInput->isDynamicData()) {
        input = DynamicImage::pointer(mInput)->getNextFrame();
    } else {
        input = mInput;
    }

    if(input->getDimensions() != 3)
        throw Exception("The SliceRenderer only supports 3D images");

    setOpenGLContext(mDevice->getGLContext());
    glewInit();
    glEnable(GL_NORMALIZE);
    glEnable(GL_DEPTH_TEST);
    // Set background color
    glClearColor(1.0f, 1.0f, 1.0f, 1.0f);
    glShadeModel(GL_SMOOTH);
    glEnable(GL_LIGHT0);
    glEnable(GL_LIGHTING);


    // Set material properties which will be assigned by glColor
    GLfloat color[] = { 1.0f, 1.0f, 1.0f, 1.0f };
    glMaterialfv(GL_FRONT_AND_BACK, GL_DIFFUSE, color);
    GLfloat specReflection[] = { 0.8f, 0.8f, 0.8f, 1.0f };
    glMaterialfv(GL_FRONT_AND_BACK, GL_SPECULAR, specReflection);
    GLfloat shininess[] = { 16.0f };
    glMaterialfv(GL_FRONT_AND_BACK, GL_SHININESS, shininess);

    // Create light components
    GLfloat ambientLight[] = { 0.3f, 0.3f, 0.3f, 1.0f };
    GLfloat diffuseLight[] = { 0.7f, 0.7f, 0.7f, 1.0f };
    GLfloat specularLight[] = { 1.0f, 1.0f, 1.0f, 1.0f };
    GLfloat position[] = { -0.0f, 4.0f, 1.0f, 1.0f };

    // Assign created components to GL_LIGHT0
    glLightfv(GL_LIGHT0, GL_AMBIENT, ambientLight);
    glLightfv(GL_LIGHT0, GL_DIFFUSE, diffuseLight);
    glLightfv(GL_LIGHT0, GL_SPECULAR, specularLight);
    glLightfv(GL_LIGHT0, GL_POSITION, position);


    const bool writingTo3DTextures = mDevice->getDevice().getInfo<CL_DEVICE_EXTENSIONS>().find("cl_khr_3d_image_writes") != std::string::npos;
    cl::Context clContext = mDevice->getContext();
    const unsigned int SIZE = getRequiredHistogramPyramidSize(input);
    cl::Buffer cubeIndexesBuffer;
    cl::Image3D cubeIndexesImage;
    float spacingX = 0.3, spacingY = 0.24, spacingZ = 0.43;
    scalingFactorx = spacingX*1.5f/SIZE;
    scalingFactory = spacingY*1.5f/SIZE;
    scalingFactorz = spacingZ*1.5f/SIZE;

    translationx = (float)input->getWidth()/2.0f;
    translationy = -(float)input->getHeight()/2.0f;
    translationz = -(float)input->getDepth()/2.0f;

    if(HPSize != SIZE) {
        // Have to recreate the HP
        std::cout << "creating HP" << std::endl;
        images.clear();
        buffers.clear();
        // create new HP (if necessary)
        if(writingTo3DTextures) {
            // Create images for the HistogramPyramid
            int bufferSize = SIZE;

            // Make the two first buffers use INT8
            images.push_back(cl::Image3D(clContext, CL_MEM_READ_WRITE, cl::ImageFormat(CL_RGBA, CL_UNSIGNED_INT8), input->getWidth(), input->getHeight(), input->getDepth()));
            bufferSize /= 2;
            images.push_back(cl::Image3D(clContext, CL_MEM_READ_WRITE, cl::ImageFormat(CL_R, CL_UNSIGNED_INT8), bufferSize, bufferSize, bufferSize));
            bufferSize /= 2;
            // And the third, fourth and fifth INT16
            images.push_back(cl::Image3D(clContext, CL_MEM_READ_WRITE, cl::ImageFormat(CL_R, CL_UNSIGNED_INT16), bufferSize, bufferSize, bufferSize));
            bufferSize /= 2;
            images.push_back(cl::Image3D(clContext, CL_MEM_READ_WRITE, cl::ImageFormat(CL_R, CL_UNSIGNED_INT16), bufferSize, bufferSize, bufferSize));
            bufferSize /= 2;
            images.push_back(cl::Image3D(clContext, CL_MEM_READ_WRITE, cl::ImageFormat(CL_R, CL_UNSIGNED_INT16), bufferSize, bufferSize, bufferSize));
            bufferSize /= 2;
            // The rest will use INT32
            for(int i = 5; i < (log2((float)SIZE)); i ++) {
                if(bufferSize == 1)
                    bufferSize = 2; // Image cant be 1x1x1
                images.push_back(cl::Image3D(clContext, CL_MEM_READ_WRITE, cl::ImageFormat(CL_R, CL_UNSIGNED_INT32), bufferSize, bufferSize, bufferSize));
                bufferSize /= 2;
            }

            // If writing to 3D textures is not supported we to create buffers to write to
       } else {
            throw Exception("The Surface renderer does currently not support devices without 3d image write support");
            int bufferSize = SIZE*SIZE*SIZE;
            buffers.push_back(cl::Buffer(clContext, CL_MEM_READ_WRITE, sizeof(char)*bufferSize));
            bufferSize /= 8;
            buffers.push_back(cl::Buffer(clContext, CL_MEM_READ_WRITE, sizeof(char)*bufferSize));
            bufferSize /= 8;
            buffers.push_back(cl::Buffer(clContext, CL_MEM_READ_WRITE, sizeof(short)*bufferSize));
            bufferSize /= 8;
            buffers.push_back(cl::Buffer(clContext, CL_MEM_READ_WRITE, sizeof(short)*bufferSize));
            bufferSize /= 8;
            buffers.push_back(cl::Buffer(clContext, CL_MEM_READ_WRITE, sizeof(short)*bufferSize));
            bufferSize /= 8;
            for(int i = 5; i < (log2((float)SIZE)); i ++) {
                buffers.push_back(cl::Buffer(clContext, CL_MEM_READ_WRITE, sizeof(int)*bufferSize));
                bufferSize /= 8;
            }

            cubeIndexesBuffer = cl::Buffer(clContext, CL_MEM_WRITE_ONLY, sizeof(char)*SIZE*SIZE*SIZE);
            cubeIndexesImage = cl::Image3D(clContext, CL_MEM_READ_ONLY,
                    cl::ImageFormat(CL_R, CL_UNSIGNED_INT8),
                    SIZE, SIZE, SIZE);
        }

        // Compile program
        HPSize = SIZE;
        char buffer[255];
        sprintf(buffer,"-D SIZE=%d", SIZE);
        std::string str(buffer);
        int programNr = mDevice->createProgramFromSource(std::string(FAST_ROOT_DIR) + "/Visualization/SurfaceRenderer/SurfaceRenderer.cl", str);
        program = mDevice->getProgram(programNr);
    }

    cl::Kernel constructHPLevelKernel = cl::Kernel(program, "constructHPLevel");
    cl::Kernel classifyCubesKernel = cl::Kernel(program, "classifyCubes");
    cl::Kernel traverseHPKernel = cl::Kernel(program, "traverseHP");

    OpenCLImageAccess3D access = input->getOpenCLImageAccess3D(ACCESS_READ, mDevice);
    cl::Image3D* clImage = access.get();

    // update scalar field
    if(writingTo3DTextures) {
        classifyCubesKernel.setArg(0, images[0]);
        classifyCubesKernel.setArg(1, *clImage);
        classifyCubesKernel.setArg(2, mThreshold);
        mDevice->getCommandQueue().enqueueNDRangeKernel(
                classifyCubesKernel,
                cl::NullRange,
                cl::NDRange(SIZE, SIZE, SIZE),
                cl::NullRange
        );
    } else {
        classifyCubesKernel.setArg(0, buffers[0]);
        classifyCubesKernel.setArg(1, cubeIndexesBuffer);
        classifyCubesKernel.setArg(2, *clImage);
        classifyCubesKernel.setArg(3, mThreshold);
        mDevice->getCommandQueue().enqueueNDRangeKernel(
                classifyCubesKernel,
                cl::NullRange,
                cl::NDRange(SIZE, SIZE, SIZE),
                cl::NullRange
        );

        cl::size_t<3> offset;
        offset[0] = 0;
        offset[1] = 0;
        offset[2] = 0;
        cl::size_t<3> region;
        region[0] = SIZE;
        region[1] = SIZE;
        region[2] = SIZE;

        // Copy buffer to image
        mDevice->getCommandQueue().enqueueCopyBufferToImage(cubeIndexesBuffer, cubeIndexesImage, 0, offset, region);
    }

    // Construct HP
    cl::CommandQueue queue = mDevice->getCommandQueue();

    if(writingTo3DTextures) {
        // Run base to first level
        constructHPLevelKernel.setArg(0, images[0]);
        constructHPLevelKernel.setArg(1, images[1]);

        queue.enqueueNDRangeKernel(
            constructHPLevelKernel,
            cl::NullRange,
            cl::NDRange(SIZE/2, SIZE/2, SIZE/2),
            cl::NullRange
        );

        int previous = SIZE / 2;
        // Run level 2 to top level
        for(int i = 1; i < log2((float)SIZE)-1; i++) {
            constructHPLevelKernel.setArg(0, images[i]);
            constructHPLevelKernel.setArg(1, images[i+1]);
            previous /= 2;
            queue.enqueueNDRangeKernel(
                constructHPLevelKernel,
                cl::NullRange,
                cl::NDRange(previous, previous, previous),
                cl::NullRange
            );
        }
    } else {
        cl::Kernel constructHPLevelCharCharKernel;
        cl::Kernel constructHPLevelCharShortKernel;
        cl::Kernel constructHPLevelShortShortKernel;
        cl::Kernel constructHPLevelShortIntKernel;

        // Run base to first level
        constructHPLevelCharCharKernel.setArg(0, buffers[0]);
        constructHPLevelCharCharKernel.setArg(1, buffers[1]);

        queue.enqueueNDRangeKernel(
            constructHPLevelCharCharKernel,
            cl::NullRange,
            cl::NDRange(SIZE/2, SIZE/2, SIZE/2),
            cl::NullRange
        );

        int previous = SIZE / 2;

        constructHPLevelCharShortKernel.setArg(0, buffers[1]);
        constructHPLevelCharShortKernel.setArg(1, buffers[2]);

        queue.enqueueNDRangeKernel(
            constructHPLevelCharShortKernel,
            cl::NullRange,
            cl::NDRange(previous/2, previous/2, previous/2),
            cl::NullRange
        );

        previous /= 2;

        constructHPLevelShortShortKernel.setArg(0, buffers[2]);
        constructHPLevelShortShortKernel.setArg(1, buffers[3]);

        queue.enqueueNDRangeKernel(
            constructHPLevelShortShortKernel,
            cl::NullRange,
            cl::NDRange(previous/2, previous/2, previous/2),
            cl::NullRange
        );

        previous /= 2;

        constructHPLevelShortShortKernel.setArg(0, buffers[3]);
        constructHPLevelShortShortKernel.setArg(1, buffers[4]);

        queue.enqueueNDRangeKernel(
            constructHPLevelShortShortKernel,
            cl::NullRange,
            cl::NDRange(previous/2, previous/2, previous/2),
            cl::NullRange
        );

        previous /= 2;

        constructHPLevelShortIntKernel.setArg(0, buffers[4]);
        constructHPLevelShortIntKernel.setArg(1, buffers[5]);

        queue.enqueueNDRangeKernel(
            constructHPLevelShortIntKernel,
            cl::NullRange,
            cl::NDRange(previous/2, previous/2, previous/2),
            cl::NullRange
        );

        previous /= 2;

        // Run level 2 to top level
        for(int i = 5; i < log2((float)SIZE)-1; i++) {
            constructHPLevelKernel.setArg(0, buffers[i]);
            constructHPLevelKernel.setArg(1, buffers[i+1]);
            previous /= 2;
            queue.enqueueNDRangeKernel(
                constructHPLevelKernel,
                cl::NullRange,
                cl::NDRange(previous, previous, previous),
                cl::NullRange
            );
        }
    }

    // Create VBO using the sum
    // Read top of histoPyramid an use this size to allocate VBO below
    int * sum = new int[8];
    cl::size_t<3> origin = oul::createOrigoRegion();
    cl::size_t<3> region = oul::createRegion(2,2,2);
    if(writingTo3DTextures) {
        queue.enqueueReadImage(images[images.size()-1], CL_TRUE, origin, region, 0, 0, sum);
    } else {
        queue.enqueueReadBuffer(buffers[buffers.size()-1], CL_TRUE, 0, sizeof(int)*8, sum);
    }

    totalSum = sum[0] + sum[1] + sum[2] + sum[3] + sum[4] + sum[5] + sum[6] + sum[7] ;

    if(totalSum == 0) {
        std::cout << "No triangles were extracted. Check isovalue." << std::endl;
        return;
    }
    std::cout << "Sum of triangles is " << totalSum << std::endl;

    if(mHasCreatedTriangles)
        glDeleteBuffers(1, &VBO_ID);
    // Create new VBO
    glGenBuffers(1, &VBO_ID);
    glBindBuffer(GL_ARRAY_BUFFER, VBO_ID);
    glBufferData(GL_ARRAY_BUFFER, totalSum*18*sizeof(cl_float), NULL, GL_STATIC_DRAW);
    glBindBuffer(GL_ARRAY_BUFFER, 0);
    glFinish();

    // Traverse HP to create triangles and put them in the VBO
    // Make OpenCL buffer from OpenGL buffer
    unsigned int i = 0;
    if(writingTo3DTextures) {
        for(i = 0; i < images.size(); i++) {
            traverseHPKernel.setArg(i, images[i]);
        }
    } else {
        traverseHPKernel.setArg(0, *clImage); // TODO: why is this here????
        traverseHPKernel.setArg(1, cubeIndexesImage);
        for(i = 0; i < buffers.size(); i++) {
            traverseHPKernel.setArg(i+2, buffers[i]);
        }
        i += 2;
    }

    cl::BufferGL VBOBuffer = cl::BufferGL(mDevice->getContext(), CL_MEM_WRITE_ONLY, VBO_ID);
    traverseHPKernel.setArg(i, VBOBuffer);
    traverseHPKernel.setArg(i+1, mThreshold);
    traverseHPKernel.setArg(i+2, totalSum);
    //cl_event syncEvent = clCreateEventFromGLsyncKHR((cl_context)context(), (cl_GLsync)glFenceSync(GL_SYNC_GPU_COMMANDS_COMPLETE, 0), 0);
    //glFinish();
    std::vector<cl::Memory> v;
    v.push_back(VBOBuffer);
    //vector<Event> events;
    //Event e;
    //events.push_back(Event(syncEvent));
    queue.enqueueAcquireGLObjects(&v);

    // Increase the global_work_size so that it is divideable by 64
    int global_work_size = totalSum + 64 - (totalSum - 64*(totalSum / 64));
    // Run a NDRange kernel over this buffer which traverses back to the base level
    queue.enqueueNDRangeKernel(traverseHPKernel, cl::NullRange, cl::NDRange(global_work_size), cl::NDRange(64));

    cl::Event traversalEvent;
    queue.enqueueReleaseGLObjects(&v, 0, &traversalEvent);
//  traversalSync = glCreateSyncFromCLeventARB((cl_context)context(), (cl_event)traversalEvent(), 0); // Need the GL_ARB_cl_event extension
    queue.finish();
    mHasCreatedTriangles = true;
}

void SurfaceRenderer::draw() {
    // Draw the triangles in the VBO
    if(!mHasCreatedTriangles)
        return;
    setOpenGLContext(mDevice->getGLContext());

    glClear(GL_DEPTH_BUFFER_BIT | GL_COLOR_BUFFER_BIT);
    //std::cout << "rendering " << totalSum << " triangles" << std::endl;
    // Render VBO
    //reshape(windowWidth,windowHeight);
    glMatrixMode(GL_PROJECTION);
    glLoadIdentity();
    glViewport(0, 0, mWidth, mHeight); // TODO the width and height here has to come from an resize event
    gluPerspective(45.0f, (GLfloat)mWidth/(GLfloat)mHeight, 0.1f, 10.0f);
    glMatrixMode(GL_MODELVIEW);
    glLoadIdentity();


    glTranslatef(-camX, -camY, -camZ);
    glRotatef(rotationX,1.0,0.0,0.0);
    glRotatef(rotationY,0.0, 1.0, 0.0);

    glPushMatrix();
    glColor3f(1.0f, 1.0f, 1.0f);
    glScalef(scalingFactorx, scalingFactory, scalingFactorz);
    glTranslatef(translationx, translationy, translationz);

    glRotatef(90.0f, 0.0f, 0.0f, 1.0f);
    // Normal Buffer
    glBindBuffer(GL_ARRAY_BUFFER, VBO_ID);
    glEnableClientState(GL_VERTEX_ARRAY);
    glEnableClientState(GL_NORMAL_ARRAY);

    glVertexPointer(3, GL_FLOAT, 24, BUFFER_OFFSET(0));
    glNormalPointer(GL_FLOAT, 24, BUFFER_OFFSET(12));

    //glWaitSync(traversalSync, 0, GL_TIMEOUT_IGNORED);
    glDrawArrays(GL_TRIANGLES, 0, totalSum*3);

    // Release buffer
    glBindBuffer(GL_ARRAY_BUFFER, 0);
    glDisableClientState(GL_VERTEX_ARRAY);
    glDisableClientState(GL_NORMAL_ARRAY);

    glPopMatrix();


    //glutSwapBuffers();
}

void SurfaceRenderer::keyPressEvent(QKeyEvent* event) {
    switch(event->key()) {
    case Qt::Key_Plus:
        mThreshold++;
        mIsModified = true;
    break;
    case Qt::Key_Minus:
        mThreshold--;
        mIsModified = true;
    break;
    //WASD movement
    case Qt::Key_W:
        camZ -= 0.05f;
    break;
    case Qt::Key_S:
        camZ += 0.05f;
    break;
    case Qt::Key_A:
        camX -= 0.05f;
    break;
    case Qt::Key_D:
        camX += 0.05f;
    break;
    }
}

void SurfaceRenderer::mouseMoveEvent(QMouseEvent* event, View* view) {
    int cx = mWidth/2;
    int cy = mHeight/2;
    int x = event->pos().x();
    int y = event->pos().y();

    int diffx=x-cx; //check the difference between the current x and the last x position
    int diffy=y-cy; //check the difference between the current y and the last y position
    rotationX += (float)diffy/2; //set the xrot to xrot with the addition of the difference in the y position
    rotationY += (float)diffx/2;// set the xrot to yrot with the addition of the difference in the x position
    QCursor::setPos(view->mapToGlobal(QPoint(cx,cy)));
}

void SurfaceRenderer::resizeEvent(QResizeEvent* event) {
    QSize size = event->size();
    mWidth = size.width();
    mHeight = size.height();
}

} // namespace fast
<<<<<<< HEAD

=======
>>>>>>> 72e6eb23
*/<|MERGE_RESOLUTION|>--- conflicted
+++ resolved
@@ -6,6 +6,8 @@
 #include "DeviceManager.hpp"
 #include "View.hpp"
 #include <QCursor>
+
+using namespace fast;
 
 /*
 #define BUFFER_OFFSET(i) ((char *)NULL + (i))
@@ -36,8 +38,6 @@
     HPSize = 0;
 }
 
-
-}
 /*
 unsigned int getRequiredHistogramPyramidSize(Image::pointer input) {
     unsigned int largestSize = std::max(std::max(input->getWidth(), input->getHeight()), input->getDepth());
@@ -489,8 +489,5 @@
 }
 
 } // namespace fast
-<<<<<<< HEAD
-
-=======
->>>>>>> 72e6eb23
+
 */