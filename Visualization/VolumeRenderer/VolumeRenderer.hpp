--- conflicted
+++ resolved
@@ -17,14 +17,9 @@
 		void motion(int , int);
     private:
         VolumeRenderer();
-<<<<<<< HEAD
         void execute();
         void draw();
-		
-=======
-        void execute() {};
-        void draw() {};
->>>>>>> 048fb6f4
+
 
         OpenCLDevice::pointer mDevice;
         ImageData::pointer mInput;
@@ -62,10 +57,5 @@
 } // namespace fast
 
 
+#endif /* VOLUMERENDERER_HPP_ */
 
-
-<<<<<<< HEAD
-#endif /* VOLUMERENDERER_HPP_ */
-=======
-#endif /* VOLUMERENDERER_HPP_*/
->>>>>>> 048fb6f4
