#include "ImageExporter2D.hpp"
#include <QImage>
#include "Exception.hpp"
using namespace fast;

<<<<<<< HEAD
double round(double number) {
	return number < 0.0 ? ceil(number-0.5) : floor(number + 0.5);
}

void ImageExporter2D::setInput(Image2D::pointer image) {
=======
void ImageExporter2D::setInput(Image::pointer image) {
>>>>>>> 9b3577c9
    mStaticInput = image;
    addParent(mStaticInput);
    mIsModified = true;
}

void ImageExporter2D::setInput(DynamicImage::pointer image) {
    mDynamicInput = image;
    addParent(mDynamicInput);
    mIsModified = true;
}

void ImageExporter2D::setFilename(std::string filename) {
    mFilename = filename;
    mIsModified = true;
}

ImageExporter2D::ImageExporter2D() {
    mFilename = "";
    mIsModified = true;
}

void ImageExporter2D::execute() {
    std::cout << "Trying to save image!!!!!!!!" << std::endl;
    if(!mStaticInput.isValid())
        throw Exception("No input image given to ImageExporter2D");

    if(mFilename == "")
        throw Exception("No filename given to ImageExporter2D");

    Image::pointer input = mStaticInput;
    input->update();

    QImage image(input->getWidth(), input->getHeight(), QImage::Format_RGB32);

    // TODO have to do some type conversion here, assuming float for now
    unsigned char * pixelData = image.bits();
    ImageAccess2D access = input->getImageAccess(ACCESS_READ);
    void * inputData = access.get();

    for(unsigned int i = 0; i < input->getWidth()*input->getHeight(); i++) {
        float data;
        switch(input->getDataType()) {
        case TYPE_FLOAT:
            data = round(((float*)inputData)[i]*255.0f);
            break;
        case TYPE_UINT8:
            data = ((uchar*)inputData)[i];
            break;
        case TYPE_INT8:
            data = ((char*)inputData)[i]+128;
            break;
        case TYPE_UINT16:
            data = ((ushort*)inputData)[i];
            break;
        case TYPE_INT16:
            data = ((short*)inputData)[i];
            break;

        }
        pixelData[i*4] = data;
        pixelData[i*4+1] = pixelData[i*4];
        pixelData[i*4+2] = pixelData[i*4];
        pixelData[i*4+3] = 255; // Alpha
    }

    image.save(QString(mFilename.c_str()));

}<|MERGE_RESOLUTION|>--- conflicted
+++ resolved
@@ -3,15 +3,11 @@
 #include "Exception.hpp"
 using namespace fast;
 
-<<<<<<< HEAD
 double round(double number) {
 	return number < 0.0 ? ceil(number-0.5) : floor(number + 0.5);
 }
 
-void ImageExporter2D::setInput(Image2D::pointer image) {
-=======
 void ImageExporter2D::setInput(Image::pointer image) {
->>>>>>> 9b3577c9
     mStaticInput = image;
     addParent(mStaticInput);
     mIsModified = true;
