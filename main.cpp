--- conflicted
+++ resolved
@@ -50,14 +50,8 @@
     SimpleWindow::pointer window = SimpleWindow::New();
     window->addRenderer(renderer);
     window->runMainLoop();
-<<<<<<< HEAD
-    *//*
-=======
+    
 
-
-
-    /*
->>>>>>> 048fb6f4
     MetaImageStreamer::pointer mhdStreamer = MetaImageStreamer::New();
     mhdStreamer->setFilenameFormat(std::string(FAST_ROOT_DIR)+"TestData/US-3Dt/US-3Dt_#.mhd");
     SurfaceRenderer::pointer surfaceRenderer = SurfaceRenderer::New();
@@ -67,24 +61,19 @@
     window->setMaximumFramerate(25);
     window->addRenderer(surfaceRenderer);
     window->runMainLoop();
-<<<<<<< HEAD
-	*/
+
+
+
 	MetaImageImporter::pointer mhdImporter = MetaImageImporter::New();
     mhdImporter->setFilename("skull.mhd");
 	VolumeRenderer::pointer VolumeRenderer = VolumeRenderer::New();
     VolumeRenderer->setInput(mhdImporter->getOutput());
-    //VolumeRenderer->setThreshold(200);
-	
     SimpleWindow::pointer window = SimpleWindow::New();
     window->setMaximumFramerate(25);
     window->addRenderer(VolumeRenderer);
     window->runMainLoop();
 	
-=======
-    */
 
-
->>>>>>> 048fb6f4
     /*
     // Example of streaming 2D images
     ImageStreamer::pointer streamer = ImageStreamer::New();
