--- conflicted
+++ resolved
@@ -45,10 +45,9 @@
 
 	*/
     // Example of displaying an image on screen using ImageRenderer (2D) and SimpleWindow
-<<<<<<< HEAD
+
 	/*
-=======
->>>>>>> 4c0d1469
+
     ImageRenderer::pointer renderer = ImageRenderer::New();
     renderer->setInput(filteredImage);
     SimpleWindow::pointer window = SimpleWindow::New();
@@ -67,11 +66,7 @@
     window->runMainLoop();
 	*/
 
-
-<<<<<<< HEAD
-=======
-
->>>>>>> 4c0d1469
+	// Example of using VolumeRenderer (3D) and SimpleWindow
 	MetaImageImporter::pointer mhdImporter = MetaImageImporter::New();
     mhdImporter->setFilename("skull.mhd");
 	VolumeRenderer::pointer VolumeRenderer = VolumeRenderer::New();
@@ -122,7 +117,7 @@
     filter4->getRuntime()->print();
     renderer->getRuntime()->print();
     */
-
+	/*
     MetaImageStreamer::pointer mhdStreamer = MetaImageStreamer::New();
     mhdStreamer->setFilenameFormat(std::string(FAST_ROOT_DIR) + "TestData/US-3Dt/US-3Dt_#.mhd");
     mhdStreamer->setStreamingMode(STREAMING_MODE_PROCESS_ALL_FRAMES);
@@ -142,5 +137,6 @@
 
     filter4->getRuntime()->print();
     renderer2->getRuntime()->print();
+	*/
 
 }