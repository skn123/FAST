--- conflicted
+++ resolved
@@ -53,7 +53,7 @@
     window->addRenderer(sliceRenderer2);
     window->runMainLoop();
     */
-
+	/*
     MetaImageImporter::pointer importer = MetaImageImporter::New();
     importer->setFilename(std::string(FAST_ROOT_DIR)+"TestData/US-3Dt/US-3Dt_0.mhd");
     SliceRenderer::pointer renderer = SliceRenderer::New();
@@ -72,7 +72,7 @@
     window2->set2DMode();
     window2->addRenderer(renderer2);
     window2->runMainLoop();
-
+	*/
 
 
     /*
@@ -135,17 +135,17 @@
 */
 	// Example of using VolumeRenderer (3D) and SimpleWindow
 
-<<<<<<< HEAD
+
 	//MetaImageImporter::pointer mhdImporter = MetaImageImporter::New();
     //mhdImporter->setFilename("skull.mhd");
 	
 	MetaImageStreamer::pointer mhdStreamer = MetaImageStreamer::New();
     mhdStreamer->setFilenameFormat(std::string(FAST_ROOT_DIR)+"TestData/US-3Dt/US-3Dt_#.mhd");
-=======
-    /*
+
+    
 	MetaImageImporter::pointer mhdImporter = MetaImageImporter::New();
     mhdImporter->setFilename("skull.mhd");
->>>>>>> 4dec8c20
+
 	MetaImageImporter::pointer mhdImporter2 = MetaImageImporter::New();
     mhdImporter2->setFilename("stent256.mhd");
 	
@@ -189,7 +189,7 @@
     window->runMainLoop();
 	VolumeRenderer->getRuntime()->print();
 	
-	*/
+	
 
 
 }