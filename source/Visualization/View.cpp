--- conflicted
+++ resolved
@@ -43,7 +43,7 @@
 
 View::View() {
 
-    zNear = 50;
+    zNear = 0.1;
     zFar = 1000;
     fieldOfViewY = 45;
     mIsIn2DMode = false;
@@ -58,6 +58,29 @@
     timer->setSingleShot(false);
     connect(timer,SIGNAL(timeout()),this,SLOT(update()));
 
+
+
+	NonVolumesTurn=true;
+
+}
+
+
+
+void View::setMaximumFramerate(unsigned int framerate) {
+    if(framerate == 0)
+        throw Exception("Framerate cannot be 0.");
+
+    mFramerate = framerate;
+    timer->stop();
+    timer->start(1000/mFramerate); // in milliseconds
+    timer->setSingleShot(false);
+}
+
+void View::execute() {
+}
+
+void View::initializeGL() {
+	setOpenGLContext(OpenCLDevice::pointer(DeviceManager::getInstance().getDefaultVisualizationDevice())->getGLContext());
 
 	glewInit();
 	glEnable(GL_TEXTURE_2D);
@@ -91,12 +114,14 @@
 	glTexParameteri(GL_TEXTURE_2D, GL_TEXTURE_MIN_FILTER, GL_LINEAR);
 	glTexImage2D(GL_TEXTURE_2D, 0, GL_RGBA32F, 512, 512, 0, GL_RGBA, GL_FLOAT, NULL);
 
+	glBindTexture(GL_TEXTURE_2D, 0); // unbind texture
+
 	glGenFramebuffers(1,&fbo);
 	glBindFramebuffer(GL_FRAMEBUFFER,fbo);
 
 	glFramebufferTexture2D(GL_FRAMEBUFFER, GL_COLOR_ATTACHMENT0, GL_TEXTURE_2D, renderedTexture0, 0);
 	glFramebufferTexture2D(GL_FRAMEBUFFER, GL_DEPTH_ATTACHMENT, GL_TEXTURE_2D, renderedDepthText, 0);
-	
+
 	glBindFramebuffer(GL_FRAMEBUFFER,0);
 
 
@@ -104,294 +129,15 @@
 	glBindFramebuffer(GL_FRAMEBUFFER,fbo2);
 
 	glFramebufferTexture2D(GL_FRAMEBUFFER, GL_COLOR_ATTACHMENT0, GL_TEXTURE_2D, renderedTexture1, 0);
-	
+
 	glBindFramebuffer(GL_FRAMEBUFFER,0);
 
 
 	initShader();
-
-	NonVolumesTurn=true;
-
-}
-
-
-
-void View::setMaximumFramerate(unsigned int framerate) {
-    if(framerate == 0)
-        throw Exception("Framerate cannot be 0.");
-
-    mFramerate = framerate;
-    timer->stop();
-    timer->start(1000/mFramerate); // in milliseconds
-    timer->setSingleShot(false);
-}
-
-void View::execute() {
-}
-
-void View::initializeGL() {
-<<<<<<< HEAD
-    for(unsigned int i = 0; i < mRenderers.size(); i++) {
-        mRenderers[i]->update();
-    }
-
-    // Update all renderes
-    setOpenGLContext(OpenCLDevice::pointer(DeviceManager::getInstance().getDefaultVisualizationDevice())->getGLContext());
-
-    glClearColor(1.0f, 1.0f, 1.0f, 1.0f);
-
-    // Set up viewport and projection transformation
-    glMatrixMode(GL_PROJECTION);
-    glLoadIdentity();
-    glViewport(0, 0, this->width(), this->height());
-    glEnable(GL_DEPTH_TEST);
-    glEnable(GL_TEXTURE_2D);
-
-    if(mIsIn2DMode) {
-
-        if(mRenderers.size() > 1)
-            throw Exception("The 2D mode is currently only able to use one renderer");
-
-        // Have to find out rotation and scaling so to fit into the box
-        // Get bounding boxes of all objects
-        Float3 min, max;
-        Float3 centroid;
-        try {
-            SliceRenderer::pointer sliceRenderer = mRenderers[0];
-            sliceRenderer->turnOffTransformations();
-        } catch(Exception &e) {
-            try {
-                ImageRenderer::pointer imageRenderer = mRenderers[0];
-                imageRenderer->turnOffTransformations();
-            } catch(Exception &e) {
-                throw Exception("The 2D mode currently does not support the volume renderer");
-            }
-        }
-        BoundingBox box = mRenderers[0]->getBoundingBox();
-        Float3 corner = box.getCorners()[0];
-        min[0] = corner[0];
-        max[0] = corner[0];
-        min[1] = corner[1];
-        max[1] = corner[1];
-        min[2] = corner[2];
-        max[2] = corner[2];
-        for(int i = 0; i < mRenderers.size(); i++) {
-            // Apply transformation to all b boxes
-            // Get max and min of x and y coordinates of the transformed b boxes
-            // Calculate centroid of all b boxes
-
-            BoundingBox box =  mRenderers[i]->getBoundingBox();
-            std::cout << box << std::endl;
-            Vector<Float3, 8> corners = box.getCorners();
-
-            for(int j = 0; j < 8; j++) {
-                for(uint k = 0; k < 3; k++) {
-                    if(corners[j][k] < min[k])
-                        min[k] = corners[j][k];
-                    if(corners[j][k] > max[k])
-                        max[k] = corners[j][k];
-                }
-            }
-        }
-
-        // Calculate area of each side of the resulting bounding box
-        float area[3] = {
-                (max[0]-min[0])*(max[1]-min[1]), // XY plane
-                (max[1]-min[1])*(max[2]-min[2]), // YZ plane
-                (max[2]-min[2])*(max[0]-min[0])  // XZ plane
-        };
-        uint maxArea = 0;
-        for(uint i = 1; i < 3; i++) {
-            if(area[i] > area[maxArea])
-                maxArea = i;
-        }
-
-        // Find rotation needed
-        float angleX, angleY;
-        uint xDirection;
-        uint yDirection;
-        uint zDirection;
-        switch(maxArea) {
-            case 0:
-                xDirection = 0;
-                yDirection = 1;
-                zDirection = 2;
-                angleX = 0;
-                angleY = 0;
-                break;
-            case 1:
-                // Rotate 90 degres around Y axis
-                xDirection = 2;
-                yDirection = 1;
-                zDirection = 0;
-                angleX = 0;
-                angleY = 90;
-                break;
-            case 2:
-                // Rotate 90 degres around X axis
-                xDirection = 0;
-                yDirection = 2;
-                zDirection = 1;
-                angleX = 90;
-                angleY = 0;
-                break;
-        }
-
-        // Rotate object if needed
-        rotation[0] = angleX;
-        rotation[1] = angleY;
-
-        centroid[0] = max[0] - (max[0]-min[0])*0.5;
-        centroid[1] = max[1] - (max[1]-min[1])*0.5;
-        centroid[2] = max[2] - (max[2]-min[2])*0.5;
-
-        std::cout << "Centroid set to: " << centroid.x() << " " << centroid.y() << " " << centroid.z() << std::endl;
-
-        // Initialize rotation point to centroid of object
-        rotationPoint = centroid;
-
-        std::cout << "rotation: " << angleX << " " << angleY << std::endl;
-        // Calculate initiali translation of camera
-        // Move centroid to z axis
-        cameraPosition[0] = 0;//-centroid.x();
-        cameraPosition[1] = 0;//-centroid.y();
-
-
-        // Calculate z distance from origo
-        cameraPosition[2] = -centroid[2];
-        mMinX2D = rotationPoint[0] - (max[xDirection]-min[xDirection])*0.5;
-        mMaxX2D = rotationPoint[0] + (max[xDirection]-min[xDirection])*0.5;
-        mMinY2D = rotationPoint[1] - (max[yDirection]-min[yDirection])*0.5;
-        mMaxY2D = rotationPoint[1] + (max[yDirection]-min[yDirection])*0.5;
-        mPosX2D = 0;
-        mPosY2D = 0;
-
-        std::cout << "min x: " << mMinX2D << std::endl;
-        std::cout << "max x: " << mMaxX2D << std::endl;
-        std::cout << "min y: " << mMinY2D << std::endl;
-        std::cout << "max y: " << mMaxY2D << std::endl;
-
-        originalCameraPosition = cameraPosition;
-
-        std::cout << "Camera pos set to: " << cameraPosition.x() << " " << cameraPosition.y() << " " << cameraPosition.z() << std::endl;
-
-    } else {
-        // 3D Mode
-        aspect = (float)this->width() / this->height();
-        fieldOfViewX = aspect*fieldOfViewY;
-        gluPerspective(fieldOfViewY, aspect, zNear, zFar);
-
-
-        // Initialize camera
-
-        // Get bounding boxes of all objects
-        Float3 min, max;
-        Float3 centroid;
-        BoundingBox box = mRenderers[0]->getBoundingBox();
-        Float3 corner = box.getCorners()[0];
-        min[0] = corner[0];
-        max[0] = corner[0];
-        min[1] = corner[1];
-        max[1] = corner[1];
-        min[2] = corner[2];
-        max[2] = corner[2];
-        for(int i = 0; i < mRenderers.size(); i++) {
-            // Apply transformation to all b boxes
-            // Get max and min of x and y coordinates of the transformed b boxes
-            // Calculate centroid of all b boxes
-
-            BoundingBox box = mRenderers[i]->getBoundingBox();
-            Vector<Float3, 8> corners = box.getCorners();
-
-            for(int j = 0; j < 8; j++) {
-                for(uint k = 0; k < 3; k++) {
-                    if(corners[j][k] < min[k])
-                        min[k] = corners[j][k];
-                    if(corners[j][k] > max[k])
-                        max[k] = corners[j][k];
-                }
-            }
-        }
-
-        // Calculate area of each side of the resulting bounding box
-        float area[3] = {
-                (max[0]-min[0])*(max[1]-min[1]), // XY plane
-                (max[1]-min[1])*(max[2]-min[2]), // YZ plane
-                (max[2]-min[2])*(max[0]-min[0])  // XZ plane
-        };
-        uint maxArea = 0;
-        for(uint i = 1; i < 3; i++) {
-            if(area[i] > area[maxArea])
-                maxArea = i;
-        }
-
-        // Find rotation needed
-        float angleX, angleY;
-        uint xDirection;
-        uint yDirection;
-        uint zDirection;
-        switch(maxArea) {
-            case 0:
-                xDirection = 0;
-                yDirection = 1;
-                zDirection = 2;
-                angleX = 0;
-                angleY = 0;
-                break;
-            case 1:
-                // Rotate 90 degres around Y axis
-                xDirection = 2;
-                yDirection = 1;
-                zDirection = 0;
-                angleX = 0;
-                angleY = 90;
-                break;
-            case 2:
-                // Rotate 90 degres around X axis
-                xDirection = 0;
-                yDirection = 2;
-                zDirection = 1;
-                angleX = 90;
-                angleY = 0;
-                break;
-        }
-
-        // Rotate object if needed
-        rotation[0] = angleX;
-        rotation[1] = angleY;
-
-        centroid[0] = max[0] - (max[0]-min[0])*0.5;
-        centroid[1] = max[1] - (max[1]-min[1])*0.5;
-        centroid[2] = max[2] - (max[2]-min[2])*0.5;
-
-        std::cout << "Centroid set to: " << centroid.x() << " " << centroid.y() << " " << centroid.z() << std::endl;
-
-        // Initialize rotation point to centroid of object
-        rotationPoint = centroid;
-
-        // Calculate initiali translation of camera
-        // Move centroid to z axis
-        cameraPosition[0] = -centroid.x();
-        cameraPosition[1] = -centroid.y();
-
-        // Calculate z distance from origo
-        float z_width = (max[xDirection]-min[xDirection])*0.5 / tan(fieldOfViewX*0.5);
-        float z_height = (max[yDirection]-min[yDirection])*0.5 / tan(fieldOfViewY*0.5);
-        cameraPosition[2] = -(z_width < z_height ? z_height : z_width) // minimum translation to see entire object
-                -(max[zDirection]-min[zDirection]); // depth of the bounding box
-//                -50; // border
-
-        originalCameraPosition = cameraPosition;
-
-        std::cout << "Camera pos set to: " << cameraPosition.x() << " " << cameraPosition.y() << " " << cameraPosition.z() << std::endl;
-    }
-=======
-	
-	setOpenGLContext(OpenCLDevice::pointer(DeviceManager::getInstance().getDefaultVisualizationDevice())->getGLContext());
 
 	if (mNonVolumeRenderers.size()>0) //it can be "only nonVolume renderers" or "nonVolume + Volume renderes" together
 	{
-		
+
 		if (mVolumeRenderers.size()>0)
 		{	((VolumeRenderer::pointer)mVolumeRenderers[0])->setIncludeGeometry(true);
 			glBindFramebuffer(GL_FRAMEBUFFER, fbo);
@@ -401,11 +147,11 @@
 			glBindFramebuffer(GL_FRAMEBUFFER, 0);
 		}
 		// Update all renderes
-		for(unsigned int i = 0; i < mNonVolumeRenderers.size(); i++) 
+		for(unsigned int i = 0; i < mNonVolumeRenderers.size(); i++)
 			mNonVolumeRenderers[i]->update();
 
-		
-		glClearColor(0.0f, 0.0f, 0.0f, 0.0f);
+
+		glClearColor(1.0f, 1.0f, 1.0f, 1.0f);
 
 		// Set up viewport and projection transformation
 		glMatrixMode(GL_PROJECTION);
@@ -546,7 +292,7 @@
 				// 3D Mode
 			if (mNonVolumeRenderers.size() > 0)
 			{
-			
+
 				aspect = (float)this->width() / this->height();
 				fieldOfViewX = aspect*fieldOfViewY;
 				gluPerspective(fieldOfViewY, aspect, zNear, zFar);
@@ -647,8 +393,8 @@
 				float z_width = (max[xDirection]-min[xDirection])*0.5 / tan(fieldOfViewX*0.5);
 				float z_height = (max[yDirection]-min[yDirection])*0.5 / tan(fieldOfViewY*0.5);
 				cameraPosition[2] = -(z_width < z_height ? z_height : z_width) // minimum translation to see entire object
-						-(max[zDirection]-min[zDirection]) // depth of the bounding box
-						-50; // border
+						-(max[zDirection]-min[zDirection]); // depth of the bounding box
+						//-50; // border
 
 				originalCameraPosition = cameraPosition;
 
@@ -676,7 +422,7 @@
 
 			glBindFramebuffer(GL_FRAMEBUFFER, 0);
 
-			glClearColor(0.0f, 0.0f, 0.0f, 0.0f);
+			glClearColor(1.0f, 1.0f, 1.0f, 1.0f);
 
 			// Set up viewport and projection transformation
 			glMatrixMode(GL_PROJECTION);
@@ -713,9 +459,9 @@
 				min[2] = corners[0][2];
 				max[2] = corners[0][2];
 
-				for(int j = 1; j < 8; j++) 
+				for(int j = 1; j < 8; j++)
 				{
-					for(uint k = 0; k < 3; k++) 
+					for(uint k = 0; k < 3; k++)
 					{
 						if(corners[j][k] < min[k])
 							min[k] = corners[j][k];
@@ -804,13 +550,11 @@
 			}
 		}
 	}
-	
->>>>>>> 8255163b
+	std::cout << "finished init GL" << std::endl;
 }
 
 
 void View::paintGL() {
-
 	setOpenGLContext(OpenCLDevice::pointer(DeviceManager::getInstance().getDefaultVisualizationDevice())->getGLContext());
 
 	if (mNonVolumeRenderers.size() > 0 ) //it can be "only nonVolume renderers" or "nonVolume + Volume renderes" together
@@ -899,12 +643,11 @@
 
 
 			//setOpenGLContext(mDevice->getGLContext());
-			
-		}
-
-
-		setOpenGLContext(OpenCLDevice::pointer(DeviceManager::getInstance().getDefaultVisualizationDevice())->getGLContext());
-		
+
+		}
+
+
+
 		if (mVolumeRenderers.size()>0)
 		{
 			//Rendere to Textures (offscreen)
@@ -919,7 +662,7 @@
 			mNonVolumeRenderers[i]->draw();
 			glPopMatrix();
 		}
-		
+
 
 		if (mVolumeRenderers.size()>0)
 		{
@@ -931,7 +674,6 @@
 	}
 	else // only Volume renderers exict
 	{
-		setOpenGLContext(OpenCLDevice::pointer(DeviceManager::getInstance().getDefaultVisualizationDevice())->getGLContext());
 
 		if (mVolumeRenderers.size() > 0) // confirms that only Volume renderers exict
 		{
@@ -966,16 +708,14 @@
 			glRotatef(rotation.y(), 0.0, 1.0, 0.0);
 			glTranslatef(-rotationPoint.x(),-rotationPoint.y(),-rotationPoint.z());
 
-			setOpenGLContext(OpenCLDevice::pointer(DeviceManager::getInstance().getDefaultVisualizationDevice())->getGLContext());
 			renderVolumes();
 		}
-	}	
+	}
 
 }
 
 void View::renderVolumes()
 {
-	setOpenGLContext(OpenCLDevice::pointer(DeviceManager::getInstance().getDefaultVisualizationDevice())->getGLContext());
 
 		//Rendere to Back buffer
 		glBindFramebuffer(GL_FRAMEBUFFER,0);
@@ -992,11 +732,11 @@
 		}
 
 		for(unsigned int i = 0; i < mVolumeRenderers.size(); i++) {
-			
+
 
 			mVolumeRenderers[i]->update();
 			mVolumeRenderers[i]->draw();
-			
+
 		}
 		glMatrixMode(GL_MODELVIEW);
 		glPopMatrix();
@@ -1027,9 +767,9 @@
 	glBindTexture(GL_TEXTURE_2D, renderedDepthText);
 	int loc = glGetUniformLocation(programGLSL, "renderedDepthText");
 	glUniform1i(loc, renderedDepthText);
-		
+
 	glUseProgram(programGLSL);
-		
+
 	glBegin(GL_QUADS);
 	glTexCoord2f(0, 0);
 	glVertex2f(0,0);
@@ -1040,7 +780,7 @@
 	glTexCoord2f(0, 1.0);
 	glVertex2f(0,  this->height());
 	glEnd();
-		
+
 	glUseProgram(0);
 
 	glBindTexture(GL_TEXTURE_2D, 0);
@@ -1053,11 +793,11 @@
 	glPopMatrix();
 	glMatrixMode(GL_PROJECTION);
 	glPopMatrix();
-		
+
 }
 
 void View::resizeGL(int width, int height) {
-	
+
 //	if(mNonVolumeRenderers.size()>0)
 	{
 		setOpenGLContext(OpenCLDevice::pointer(DeviceManager::getInstance().getDefaultVisualizationDevice())->getGLContext());
@@ -1132,9 +872,9 @@
 		QCursor::setPos(mapToGlobal(QPoint(cx,cy)));
 	}
 	// Relay mouse event info to renderers
-	for(unsigned int i = 0; i < mNonVolumeRenderers.size(); i++) 
+	for(unsigned int i = 0; i < mNonVolumeRenderers.size(); i++)
 		mNonVolumeRenderers[i]->mouseMoveEvent(event, this);
-	
+
 	if (mVolumeRenderers.size()>0)
 		((VolumeRenderer::pointer)(mVolumeRenderers[0]))->mouseEvents();
 
@@ -1142,7 +882,7 @@
 
 void View::mousePressEvent(QMouseEvent* event) {
 
-	
+
 	if(event->button() == Qt::LeftButton) {
 		mLeftMouseButtonIsPressed = true;
 	} else if(event->button() == Qt::MiddleButton) {
@@ -1163,7 +903,7 @@
 }
 
 void View::wheelEvent(QWheelEvent* event) {
-    
+
 
 	if(mIsIn2DMode) {
 		if(event->delta() > 0) {
@@ -1197,7 +937,7 @@
     for(unsigned int i = 0; i < mNonVolumeRenderers.size(); i++) {
         mNonVolumeRenderers[i]->mouseReleaseEvent(event);
     }
-	
+
 	if (mVolumeRenderers.size()>0)
 	{
 		((VolumeRenderer::pointer)(mVolumeRenderers[0]))->mouseEvents();
@@ -1227,82 +967,82 @@
 	//Read our shaders into the appropriate buffers
 	std::string vertexSource =		"#version 120\nuniform sampler2D renderedDepthText;\n void main(){ gl_Position = gl_ProjectionMatrix * gl_ModelViewMatrix * gl_Vertex; \ngl_TexCoord[0] = gl_MultiTexCoord0;}\n";//Get source code for vertex shader.
 	std::string fragmentSource =	"#version 120\nuniform sampler2D renderedDepthText;\nvoid main(){ \ngl_FragColor = texture2D(renderedDepthText, gl_TexCoord[0].st); }\n";//Get source code for fragment shader.
- 
+
 	//Create an empty vertex shader handle
 	GLuint vertexShader = glCreateShader(GL_VERTEX_SHADER);
- 
+
 	//Send the vertex shader source code to GL
 	//Note that std::string's .c_str is NULL character terminated.
 	const GLchar *source = (const GLchar *)vertexSource.c_str();
 	glShaderSource(vertexShader, 1, &source, 0);
- 
+
 	//Compile the vertex shader
 	glCompileShader(vertexShader);
- 
+
 	GLint isCompiled = 0;
 	glGetShaderiv(vertexShader, GL_COMPILE_STATUS, &isCompiled);
 	if(isCompiled == GL_FALSE)
 	{
 		GLint maxLength = 0;
 		glGetShaderiv(vertexShader, GL_INFO_LOG_LENGTH, &maxLength);
- 
+
 		//The maxLength includes the NULL character
 		std::vector<GLchar> infoLog(maxLength);
 		glGetShaderInfoLog(vertexShader, maxLength, &maxLength, &infoLog[0]);
- 
+
 		//We don't need the shader anymore.
 		glDeleteShader(vertexShader);
- 
+
 		//Use the infoLog as you see fit.
- 
+
 		//In this simple program, we'll just leave
 		return;
 	}
- 
+
 	//Create an empty fragment shader handle
 	GLuint fragmentShader = glCreateShader(GL_FRAGMENT_SHADER);
- 
+
 	//Send the fragment shader source code to GL
 	//Note that std::string's .c_str is NULL character terminated.
 	source = (const GLchar *)fragmentSource.c_str();
 	glShaderSource(fragmentShader, 1, &source, 0);
- 
+
 	//Compile the fragment shader
 	glCompileShader(fragmentShader);
- 
+
 	glGetShaderiv(fragmentShader, GL_COMPILE_STATUS, &isCompiled);
 	if(isCompiled == GL_FALSE)
 	{
 		GLint maxLength = 0;
 		glGetShaderiv(fragmentShader, GL_INFO_LOG_LENGTH, &maxLength);
- 
+
 		//The maxLength includes the NULL character
 		std::vector<GLchar> infoLog(maxLength);
 		glGetShaderInfoLog(fragmentShader, maxLength, &maxLength, &infoLog[0]);
- 
+
 		//We don't need the shader anymore.
 		glDeleteShader(fragmentShader);
 		//Either of them. Don't leak shaders.
 		glDeleteShader(vertexShader);
- 
+
 		//Use the infoLog as you see fit.
- 
+
 		//In this simple program, we'll just leave
 		return;
 }
- 
+
 //Vertex and fragment shaders are successfully compiled.
 //Now time to link them together into a program.
 //Get a program object.
 programGLSL = glCreateProgram();
- 
+
 //Attach our shaders to our program
 glAttachShader(programGLSL, vertexShader);
 glAttachShader(programGLSL, fragmentShader);
- 
+
 //Link our program
 glLinkProgram(programGLSL);
- 
+
 //Note the different functions here: glGetProgram* instead of glGetShader*.
 GLint isLinked = 0;
 glGetProgramiv(programGLSL, GL_LINK_STATUS, (int *)&isLinked);
@@ -1310,23 +1050,23 @@
 {
 	GLint maxLength = 0;
 	glGetProgramiv(programGLSL, GL_INFO_LOG_LENGTH, &maxLength);
- 
+
 	//The maxLength includes the NULL character
 	std::vector<GLchar> infoLog(maxLength);
 	glGetProgramInfoLog(programGLSL, maxLength, &maxLength, &infoLog[0]);
- 
+
 	//We don't need the program anymore.
 	glDeleteProgram(programGLSL);
 	//Don't leak shaders either.
 	glDeleteShader(vertexShader);
 	glDeleteShader(fragmentShader);
- 
+
 	//Use the infoLog as you see fit.
- 
+
 	//In this simple program, we'll just leave
 	return;
 }
- 
+
 //Always detach shaders after a successful link.
 glDetachShader(programGLSL, vertexShader);
 glDetachShader(programGLSL, fragmentShader);
