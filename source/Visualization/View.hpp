--- conflicted
+++ resolved
@@ -23,14 +23,11 @@
         void setMaximumFramerate(unsigned int framerate);
         void set2DMode();
         void set3DMode();
-<<<<<<< HEAD
         void updateAllRenderers();
-=======
 
 		 Float3 cameraPosition;
 		 Float3 rotationPoint;
 		 Float2 rotation;
->>>>>>> cf8bf9ed
     private:
 
 		std::vector<Renderer::pointer> mNonVolumeRenderers;
@@ -69,12 +66,7 @@
         uint mPosX2D, mPosY2D;
         float mScale2D;
 
-<<<<<<< HEAD
         boost::thread* thread;
-
-=======
-		
->>>>>>> cf8bf9ed
     protected:
         void initializeGL();
         void paintGL();
