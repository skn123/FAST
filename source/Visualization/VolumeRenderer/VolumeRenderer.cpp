--- conflicted
+++ resolved
@@ -451,7 +451,6 @@
 		renderKernel.setArg(21, d_colorFuncMins);
 		if (numberOfVolumes>1)
 		{
-<<<<<<< HEAD
 			OpenCLImageAccess3D::pointer access2 = inputs[1]->getOpenCLImageAccess3D(ACCESS_READ, mDevice);
 			cl::Image3D* clImage2 = access2->get();
 			renderKernel.setArg(18, *clImage2);
@@ -481,37 +480,6 @@
 						renderKernel.setArg(27, *clImage5);
 						renderKernel.setArg(28, d_transferFuncArray[4]);
 						renderKernel.setArg(29, d_opacityFuncArray[4]);
-=======
-			OpenCLImageAccess3D access2 = inputs[1]->getOpenCLImageAccess3D(ACCESS_READ, mDevice);
-			cl::Image3D* clImage2 = access2.get();
-			renderKernel.setArg(22, *clImage2);
-			renderKernel.setArg(23, d_transferFuncArray[1]);
-			renderKernel.setArg(24, d_opacityFuncArray[1]);
-
-			if (numberOfVolumes>2)
-			{
-				OpenCLImageAccess3D access3 = inputs[2]->getOpenCLImageAccess3D(ACCESS_READ, mDevice);
-				cl::Image3D* clImage3 = access3.get();
-				renderKernel.setArg(25, *clImage3);
-				renderKernel.setArg(26, d_transferFuncArray[2]);
-				renderKernel.setArg(27, d_opacityFuncArray[2]);
-				
-				if (numberOfVolumes>3)
-				{
-					OpenCLImageAccess3D access4 = inputs[3]->getOpenCLImageAccess3D(ACCESS_READ, mDevice);
-					cl::Image3D* clImage4 = access4.get();
-					renderKernel.setArg(28, *clImage4);
-					renderKernel.setArg(29, d_transferFuncArray[3]);
-					renderKernel.setArg(30, d_opacityFuncArray[3]);
-
-					if (numberOfVolumes>4)
-					{	
-						OpenCLImageAccess3D access5 = inputs[4]->getOpenCLImageAccess3D(ACCESS_READ, mDevice);
-						cl::Image3D* clImage5 = access5.get();
-						renderKernel.setArg(31, *clImage5);
-						renderKernel.setArg(32, d_transferFuncArray[4]);
-						renderKernel.setArg(33, d_opacityFuncArray[4]);
->>>>>>> 7e713354
 					}
 				}
 
@@ -548,7 +516,6 @@
 		renderKernel.setArg(19, d_colorFuncMins);
 		if (numberOfVolumes>1)
 		{
-<<<<<<< HEAD
 			OpenCLImageAccess3D::pointer access2 = inputs[1]->getOpenCLImageAccess3D(ACCESS_READ, mDevice);
 			cl::Image3D* clImage2 = access2->get();
 			renderKernel.setArg(16, *clImage2);
@@ -578,37 +545,6 @@
 						renderKernel.setArg(25, *clImage5);
 						renderKernel.setArg(26, d_transferFuncArray[4]);
 						renderKernel.setArg(27, d_opacityFuncArray[4]);
-=======
-			OpenCLImageAccess3D access2 = inputs[1]->getOpenCLImageAccess3D(ACCESS_READ, mDevice);
-			cl::Image3D* clImage2 = access2.get();
-			renderKernel.setArg(20, *clImage2);
-			renderKernel.setArg(21, d_transferFuncArray[1]);
-			renderKernel.setArg(22, d_opacityFuncArray[1]);
-
-			if (numberOfVolumes>2)
-			{
-				OpenCLImageAccess3D access3 = inputs[2]->getOpenCLImageAccess3D(ACCESS_READ, mDevice);
-				cl::Image3D* clImage3 = access3.get();
-				renderKernel.setArg(23, *clImage3);
-				renderKernel.setArg(24, d_transferFuncArray[2]);
-				renderKernel.setArg(25, d_opacityFuncArray[2]);
-				
-				if (numberOfVolumes>3)
-				{
-					OpenCLImageAccess3D access4 = inputs[3]->getOpenCLImageAccess3D(ACCESS_READ, mDevice);
-					cl::Image3D* clImage4 = access4.get();
-					renderKernel.setArg(26, *clImage4);
-					renderKernel.setArg(27, d_transferFuncArray[3]);
-					renderKernel.setArg(28, d_opacityFuncArray[3]);
-
-					if (numberOfVolumes>4)
-					{	
-						OpenCLImageAccess3D access5 = inputs[4]->getOpenCLImageAccess3D(ACCESS_READ, mDevice);
-						cl::Image3D* clImage5 = access5.get();
-						renderKernel.setArg(29, *clImage5);
-						renderKernel.setArg(30, d_transferFuncArray[4]);
-						renderKernel.setArg(31, d_opacityFuncArray[4]);
->>>>>>> 7e713354
 					}
 				}
 
