#ifndef PIPELINE_OBJECT_HPP
#define PIPELINE_OBJECT_HPP

#include "SmartPointers.hpp"
#include <boost/unordered_map.hpp>
#include <vector>
#include "Object.hpp"
#include "DataObject.hpp"
#include "RuntimeMeasurement.hpp"
#include "RuntimeMeasurementManager.hpp"
#include "ExecutionDevice.hpp"
#include "DeviceManager.hpp"

namespace fast {

<<<<<<< HEAD
template <class T>
=======
template<class T>
>>>>>>> fdd38098
class DynamicData;

class ProcessObject : public virtual Object {
    public:
        ProcessObject() :
            mIsModified(false),
            mRuntimeManager(new oul::RuntimeMeasurementsManager)
            { mDevices[0] = DeviceManager::getInstance().getDefaultComputationDevice(); };
        void update();
        typedef SharedPointer<ProcessObject> pointer;
        oul::RuntimeMeasurementPtr getRuntime();
        oul::RuntimeMeasurementPtr getRuntime(std::string name);
        void addParent(DataObject::pointer parent);
        /**
         * Remove any old parent objects and set the input as the parent object
         */
        void setParent(DataObject::pointer parent);
        /**
         * Remove all parent objects
         */
        void removeParents();
        void removeParent(const DataObject::pointer data);
        virtual ~ProcessObject() {};
        void enableRuntimeMeasurements();
        void disableRuntimeMeasurements();

        void setMainDevice(ExecutionDevice::pointer device);
        ExecutionDevice::pointer getMainDevice() const;
        void setDevice(uint deviceNumber, ExecutionDevice::pointer device);
        ExecutionDevice::pointer getDevice(uint deviceNumber) const;
        void setOutputData(uint outputNumber, DataObject::pointer object);
    protected:
        // Pointer to the parent pipeline object
        std::vector<DataObject::pointer> mParentDataObjects;
        std::vector<unsigned long> mTimestamps;

        // Flag to indicate whether the object has been modified
        // and should be executed again
        bool mIsModified;

        // Pure virtual method for executing the pipeline object
        virtual void execute()=0;

        virtual void waitToFinish() {};

        oul::RuntimeMeasurementsManagerPtr mRuntimeManager;


        void setInputRequired(uint inputNumber, bool required);
        void releaseInputAfterExecute(uint inputNumber, bool release);
        void setInputData(uint inputNumber, DataObject::pointer data);
        void setInputData(uint inputNumber, DataObject::pointer data, const ExecutionDevice::pointer device);
        DataObject::pointer getInputData(uint inputNumber) const;
        /**
         * This method returns static data always. So if the input is dynamic data it will get the next frame.
         */
        template <class InputDataType>
        DataObject::pointer getStaticInputData(uint inputNumber) const;
        template <class T>
        DataObject::pointer getOutputData(uint outputNumber);
        template <class StaticType, class DynamicType>
        DataObject::pointer getOutputData(uint outputNumber, DataObject::pointer objectDependsOn);
        uint getNrOfInputData() const;



    private:
        void changeDeviceOnInputs(uint deviceNumber, ExecutionDevice::pointer device);
        void setTimestamp(DataObject::pointer object, unsigned long timestamp);
        void preExecute();
        void postExecute();

        boost::unordered_map<uint, DataObject::pointer> mInputs;
        boost::unordered_map<uint, bool> mRequiredInputs;
        boost::unordered_map<uint, bool> mReleaseAfterExecute;
        boost::unordered_map<uint, DataObject::pointer> mOutputs;
        boost::unordered_map<uint, std::vector<uint> > mInputDevices;
        boost::unordered_map<uint, ExecutionDevice::pointer> mDevices;

        template <class T>
        friend class DynamicData;
};

template <class StaticType, class DynamicType>
DataObject::pointer ProcessObject::getOutputData(uint outputNumber,
        DataObject::pointer objectDependsOn) {
    if(!objectDependsOn.isValid())
        throw Exception("Must call input before output.");
    DataObject::pointer data;
    if(mOutputs.count(outputNumber) == 0) {
        if(objectDependsOn->isDynamicData()) {
            data = DynamicType::New();
            typename DynamicType::pointer(data)->setStreamer(
                typename DynamicType::pointer(objectDependsOn)->getStreamer());
        } else {
            data = StaticType::New();
        }
        data->setSource(mPtr.lock());
        mOutputs[outputNumber] = data;
    } else {
        data = mOutputs[outputNumber];
    }

    return data;
}


template <class T>
DataObject::pointer ProcessObject::getOutputData(uint outputNumber) {
    DataObject::pointer data;
    if(mOutputs.count(outputNumber) == 0) {
        // Create data
        data = T::New();
        data->setSource(mPtr.lock());
        mOutputs[outputNumber] = data;
    } else {
        data = mOutputs[outputNumber];
    }

    return data;
}

template <class T>
DataObject::pointer ProcessObject::getStaticInputData(uint inputNumber) const {
    // at throws exception if element not found, while [] does not
    DataObject::pointer data = mInputs.at(inputNumber);
    DataObject::pointer returnData;
    if(data->isDynamicData()) {
        returnData = typename DynamicData<T>::pointer(data)->getNextFrame(mPtr);
    } else {
        returnData = data;
    }

    return data;
}


}; // end namespace fast

#endif<|MERGE_RESOLUTION|>--- conflicted
+++ resolved
@@ -13,11 +13,7 @@
 
 namespace fast {
 
-<<<<<<< HEAD
 template <class T>
-=======
-template<class T>
->>>>>>> fdd38098
 class DynamicData;
 
 class ProcessObject : public virtual Object {
@@ -74,12 +70,18 @@
         /**
          * This method returns static data always. So if the input is dynamic data it will get the next frame.
          */
-        template <class InputDataType>
+        template <class DataType>
         DataObject::pointer getStaticInputData(uint inputNumber) const;
-        template <class T>
+        /**
+         * This method returns static data always. So if the output is dynamic data it will create a new frame and return that.
+         */
+        template <class DataType>
+        DataObject::pointer getStaticOutputData(uint outputNumber) const;
+        template <class StaticDataType, class DynamicDataType>
         DataObject::pointer getOutputData(uint outputNumber);
-        template <class StaticType, class DynamicType>
-        DataObject::pointer getOutputData(uint outputNumber, DataObject::pointer objectDependsOn);
+        template <class DataType>
+        DataObject::pointer getOutputData(uint outputNumber);
+        void setOutputDataDynamicDependsOnInputData(uint outputNumber, uint inputNumber);
         uint getNrOfInputData() const;
 
 
@@ -96,25 +98,23 @@
         boost::unordered_map<uint, DataObject::pointer> mOutputs;
         boost::unordered_map<uint, std::vector<uint> > mInputDevices;
         boost::unordered_map<uint, ExecutionDevice::pointer> mDevices;
+        boost::unordered_map<uint, uint> mOutputDynamicDependsOnInput;
 
         template <class T>
         friend class DynamicData;
 };
 
-template <class StaticType, class DynamicType>
-DataObject::pointer ProcessObject::getOutputData(uint outputNumber,
-        DataObject::pointer objectDependsOn) {
-    if(!objectDependsOn.isValid())
-        throw Exception("Must call input before output.");
+template <class DataType>
+DataObject::pointer ProcessObject::getOutputData(uint outputNumber) {
+    if(mOutputDynamicDependsOnInput.count(outputNumber) > 0) {
+        throw Exception("Your output data depends on input data. Use the method getOutputData<StaticDataType, DynamicDatatype>() instead of getOutputData<DataType>().");
+    }
     DataObject::pointer data;
+
+    // If output data is not created
     if(mOutputs.count(outputNumber) == 0) {
-        if(objectDependsOn->isDynamicData()) {
-            data = DynamicType::New();
-            typename DynamicType::pointer(data)->setStreamer(
-                typename DynamicType::pointer(objectDependsOn)->getStreamer());
-        } else {
-            data = StaticType::New();
-        }
+        // Create data
+        data = DataType::New();
         data->setSource(mPtr.lock());
         mOutputs[outputNumber] = data;
     } else {
@@ -124,15 +124,33 @@
     return data;
 }
 
-
-template <class T>
+template <class StaticDataType, class DynamicDataType>
 DataObject::pointer ProcessObject::getOutputData(uint outputNumber) {
     DataObject::pointer data;
+
+    // If output data is not created
     if(mOutputs.count(outputNumber) == 0) {
-        // Create data
-        data = T::New();
-        data->setSource(mPtr.lock());
-        mOutputs[outputNumber] = data;
+        // Is output dependent on any input?
+        if(mOutputDynamicDependsOnInput.count(outputNumber) > 0) {
+            uint inputNumber = mOutputDynamicDependsOnInput[outputNumber];
+            if(mInputs.count(inputNumber) == 0)
+                throw Exception("Must call input before output.");
+            DataObject::pointer objectDependsOn = mInputs[inputNumber];
+            if(objectDependsOn->isDynamicData()) {
+                data = DynamicDataType::New();
+                typename DynamicDataType::pointer(data)->setStreamer(
+                    typename DynamicDataType::pointer(objectDependsOn)->getStreamer());
+            } else {
+                data = StaticDataType::New();
+            }
+            data->setSource(mPtr.lock());
+            mOutputs[outputNumber] = data;
+        } else {
+            // Create data
+            data = StaticDataType::New();
+            data->setSource(mPtr.lock());
+            mOutputs[outputNumber] = data;
+        }
     } else {
         data = mOutputs[outputNumber];
     }
@@ -140,18 +158,34 @@
     return data;
 }
 
-template <class T>
+template <class DataType>
 DataObject::pointer ProcessObject::getStaticInputData(uint inputNumber) const {
     // at throws exception if element not found, while [] does not
     DataObject::pointer data = mInputs.at(inputNumber);
     DataObject::pointer returnData;
     if(data->isDynamicData()) {
-        returnData = typename DynamicData<T>::pointer(data)->getNextFrame(mPtr);
+        returnData = typename DynamicData<DataType>::pointer(data)->getNextFrame(mPtr);
     } else {
         returnData = data;
     }
 
-    return data;
+    return returnData;
+}
+
+template <class DataType>
+DataObject::pointer ProcessObject::getStaticOutputData(uint outputNumber) const {
+    // at throws exception if element not found, while [] does not
+    DataObject::pointer data = mOutputs.at(outputNumber);
+    DataObject::pointer returnData;
+    if(data->isDynamicData()) {
+        // Create new frame
+        returnData = DataType::New();
+        typename DynamicData<DataType>::pointer(data)->addFrame(returnData);
+    } else {
+        returnData = data;
+    }
+
+    return returnData;
 }
 
 
