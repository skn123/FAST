--- conflicted
+++ resolved
@@ -9,10 +9,7 @@
 typedef unsigned char uchar;
 typedef unsigned short ushort;
 typedef unsigned int uint;
-<<<<<<< HEAD
-=======
 
->>>>>>> 4dec8c20
 
 enum DataType { TYPE_FLOAT, TYPE_UINT8, TYPE_INT8, TYPE_UINT16, TYPE_INT16 };
 
