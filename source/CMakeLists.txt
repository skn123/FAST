--- conflicted
+++ resolved
@@ -6,11 +6,6 @@
 option(FAST_ITK_INTEROP "Enable interoperability with ITK" OFF)
 option(FAST_BUILD_TESTS "Build FAST tests." ON)
 option(BUILD_IGTLINK_TESTS "Build OpenIGTLink tests." OFF)
-<<<<<<< HEAD
-option(BUILD_EXAMPLES "Build examples." OFF)
-option(MODULE_OpenIGTLink "Build module OpenIGTLink" ON)
-set(OPENCL_KERNEL_BINARY_PATH "${PROJECT_BINARY_DIR}/" CACHE STRING "Directory to put kernel binaries in. Default is build dir.")
-=======
 option(FAST_BUILD_EXAMPLES "Build examples." OFF)
 option(FAST_MODULE_OpenIGTLink "Build module OpenIGTLink" ON)
 option(FAST_CONTINUOUS_INTEGRATION "Used for continuous integration tests" OFF)
@@ -45,7 +40,6 @@
 set(CMAKE_MODULE_PATH ${PROJECT_SOURCE_DIR}/../ ${CMAKE_MODULE_PATH}) # For finding the custom Find modules
 
 ### IGT Link tests
->>>>>>> fd8709fd
 if(BUILD_IGTLINK_TESTS)
     set(BUILD_TESTING ON CACHE INTERNAL "Build OpenIGTLink tests." FORCE)
 else()
