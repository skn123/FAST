--- conflicted
+++ resolved
@@ -22,10 +22,7 @@
         int mFrames;
         ImageFileStreamer::pointer mStreamer;
         std::thread mThread;
-<<<<<<< HEAD
-=======
 
->>>>>>> a766a248
 
 };
 
