--- conflicted
+++ resolved
@@ -216,11 +216,7 @@
                     AffineTransformation::pointer T = AffineTransformation::New();
                     T->matrix() = fastMatrix;
                     T->setCreationTimestamp(timestamp);
-<<<<<<< HEAD
                     ptr->addFrame(T);
-=======
-                    mOutputDataBuffer[headerMsg->GetDeviceName()] = T;
->>>>>>> edf6e660
                 } catch(NoMoreFramesException &e) {
                     throw e;
                 } catch(Exception &e) {
@@ -275,11 +271,7 @@
                 try {
                     Image::pointer image = createFASTImageFromMessage(imgMsg, getMainDevice());
                     image->setCreationTimestamp(timestamp);
-<<<<<<< HEAD
                     ptr->addFrame(image);
-=======
-                    mOutputDataBuffer[headerMsg->GetDeviceName()] = image;
->>>>>>> edf6e660
                 } catch(NoMoreFramesException &e) {
                     throw e;
                 } catch(Exception &e) {
@@ -321,8 +313,6 @@
           // If you want to skip CRC check, call Unpack() without argument.
           int c = message->Unpack();
        }
-
-        outputDataIfAllHasBeenReceived();
     }
     // Make sure we end the waiting thread if first frame has not been inserted
     {
@@ -333,37 +323,6 @@
     mFirstFrameCondition.notify_one();
     mSocket->CloseSocket();
 }
-
-<<<<<<< HEAD
-=======
-void IGTLinkStreamer::outputDataIfAllHasBeenReceived() {
-    // Check if all output data has been put in the buffer
-    // If it has add it to the dynamic data objects
-    bool allDataPresent = true;
-    boost::unordered_map<std::string, uint>::iterator it;
-    for(it = mOutputPortDeviceNames.begin(); it != mOutputPortDeviceNames.end(); ++it) {
-        if(mOutputDataBuffer.count(it->first) == 0) {
-            allDataPresent = false;
-            break;
-        }
-    }
-
-    if(!allDataPresent)
-        return;
-
-    boost::unordered_map<std::string, DataObject::pointer>::iterator it2;
-    for(it2 = mOutputDataBuffer.begin(); it2 != mOutputDataBuffer.end(); ++it2) {
-        if(it2->second->getNameOfClass() == "Image") {
-            DynamicData::pointer ptr = getOutputDataFromDeviceName<Image>(it2->first);
-            ptr->addFrame(it2->second);
-        } else {
-            DynamicData::pointer ptr = getOutputDataFromDeviceName<AffineTransformation>(it2->first);
-            ptr->addFrame(it2->second);
-        }
-    }
-    mOutputDataBuffer.clear();
-}
->>>>>>> edf6e660
 
 IGTLinkStreamer::~IGTLinkStreamer() {
     if(mStreamIsStarted) {
