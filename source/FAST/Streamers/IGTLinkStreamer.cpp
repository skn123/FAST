--- conflicted
+++ resolved
@@ -146,29 +146,7 @@
 }
 
 void IGTLinkStreamer::producerStream() {
-<<<<<<< HEAD
-    mSocket = igtl::ClientSocket::New();
-    reportInfo() << "Trying to connect to Open IGT Link server " << mAddress << ":" << std::to_string(mPort) << Reporter::end;;
-    //mSocket->SetTimeout(3); // try to connect for 3 seconds
-    int r = mSocket->ConnectToServer(mAddress.c_str(), mPort);
-    if(r != 0) {
-		reportInfo() << "Failed to connect to Open IGT Link server " << mAddress << ":" << std::to_string(mPort) << Reporter::end;;
-        mIsModified = true;
-        mStreamIsStarted = false;
-        mStop = true;
-        //connectionLostSignal();
-        {
-            std::lock_guard<std::mutex> lock(mFirstFrameMutex);
-			mFirstFrameIsInserted = true;
-        }
-        mFirstFrameCondition.notify_one();
-        reportInfo() << "Connection lost signal sent" << reportEnd();
-        //throw Exception("Cannot connect to the Open IGT Link server.");
-        return;
-    }
-=======
-
->>>>>>> a766a248
+
     reportInfo() << "Connected to Open IGT Link server" << Reporter::end;;
 
     // Create a message buffer to receive header
