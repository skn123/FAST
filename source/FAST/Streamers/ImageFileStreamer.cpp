--- conflicted
+++ resolved
@@ -63,11 +63,7 @@
         // TODO Check that first frame exists before starting streamer
 
         mStreamIsStarted = true;
-<<<<<<< HEAD
-        thread = new std::thread(&stubStreamThread, this);
-=======
         mThread = new std::thread(std::bind(&ImageFileStreamer::producerStream, this));
->>>>>>> a766a248
     }
 
     // Wait here for first frame
@@ -234,15 +230,10 @@
 
 ImageFileStreamer::~ImageFileStreamer() {
     if(mStreamIsStarted) {
-<<<<<<< HEAD
-        if(thread->get_id() != std::this_thread::get_id()) { // avoid deadlock
-            thread->join();
-=======
         if(mThread->get_id() != std::this_thread::get_id()) { // avoid deadlock
             mThread->join();
             delete mThread;
             mThread = NULL;
->>>>>>> a766a248
         }
     }
 }
