# coding=utf-8
from setuptools import setup, Extension
import os.path
import sys
<<<<<<< HEAD

=======
>>>>>>> 2517daa0

def get_all_filenames(path):
    files = []
    for root, dirs, filenames in os.walk(path):
       for name in filenames:
          files.append(os.path.join(root[5:], name))
          #print(os.path.join(root[5:],name))
    return files

def get_all_linux_depedencies(path, libraries):
    """
    Because setup can't handle symlinks, we need to handle shared object (.so)
    dependencies; only include one to avoid duplicates.
    """
    import pathlib
    import lddwrap

    result = []
    libraries_in_path = os.listdir(path)
    for library in libraries:
        if not os.path.exists(os.path.join(path, library)): continue
        if not library.startswith('libFAST.so'):
            result.append(os.path.join(path[5:], library))
        deps = lddwrap.list_dependencies(path=pathlib.Path(os.path.join(path, library)))
        for dep in deps:
            if dep.soname is None: continue
            if dep.soname in libraries_in_path or dep.soname.startswith('libFAST.so'):
                result.append(os.path.join(path[5:], dep.soname))
    return result



is_windows = sys.platform.startswith('win')
if is_windows:
    compile_args = ['/bigobj', '/nologo', '/MD', '/EHsc', '-DNOMINMAX', '-DNOGDI']
    link_args = []
    package_data = {'': [
            'bin/*.dll',
            'bin/plugins.xml',
            'bin/fast_configuration.txt',
            'README.md',
            'pipelines/**/*',
            ] + get_all_filenames('fast/licenses/')
            + get_all_filenames('fast/kernels/')
            + get_all_filenames('fast/plugins/')
            + get_all_filenames('fast/doc/')
          }
else:
    compile_args = []
    link_args = ['-Wl,-rpath=$ORIGIN/../lib']
    package_data = {'': [
            'lib/plugins.xml',
            'bin/fast_configuration.txt',
            'README.md',
            'pipelines/**/*',
            ] + get_all_filenames('fast/licenses/')
            + get_all_filenames('fast/kernels/')
            + get_all_filenames('fast/plugins/')
            + get_all_filenames('fast/doc/')
            + get_all_linux_depedencies('fast/lib/', [
                'libFAST.so', 
                'libQt5XcbQpa.so.5', 
                'libQt5MultimediaGstTools.so.5', 
                'libInferenceEngineOpenVINO.so',
                'libclDNNPlugin.so',
                'libMKLDNNPlugin.so',
                'libmyriadPlugin.so',
                # Removed to reduce pip package size
                #'libInferenceEngineTensorFlowCPU.so',
                #'libInferenceEngineTensorFlowCUDA.so',
                #'libInferenceEngineTensorFlowROCm.so',
                #'libInferenceEngineTensorRT.so',
            ])
          }

_fast = Extension('fast.bin._fast',
                include_dirs=[
                    '.',
                    '..',
                    '@FAST_BINARY_DIR@/include/',
                    '@FAST_BINARY_DIR@/include/eigen3/',
                    '@FAST_BINARY_DIR@/include/QWidgets/',
                    '@FAST_BINARY_DIR@/include/QtCore',
                    '@FAST_BINARY_DIR@/include/QtWidgets',
                    '@FAST_BINARY_DIR@/include/QtOpenGL',
                    '@FAST_BINARY_DIR@/include/QtPrintSupport',
                    '@FAST_BINARY_DIR@/include/QtGui',
                    '@FAST_SOURCE_DIR@/source/',
                    '@NUMPY_INCLUDE_DIR@',
                ],
                library_dirs=['@FAST_BINARY_DIR@/lib/', os.path.dirname('@OpenCL_LIBRARIES@')],
                sources=['fast/PyFASTPYTHON_wrap.cxx'],
                libraries=[ # Libraries to link with
                        'FAST',
                        'Qt5Core',
                	'Qt5Widgets',
                	'Qt5Gui',
                	'Qt5OpenGL',
                	'Qt5Multimedia',
                	'Qt5MultimediaWidgets',
                        'Qt5PrintSupport',
                        'Qt5Network',
                	'OpenCL',
                	'@OPENGL_LIBRARIES@',
                ],
                extra_compile_args=compile_args,
                extra_link_args=link_args,
            )

# Get long description from README
with open("@FAST_SOURCE_DIR@/README.md", "r", encoding='utf-8') as fh:
    long_description = fh.read()

version = '@FAST_VERSION@'
for v in sys.argv: # override version if present
    if v.startswith('version='):
        version = v[len('version='):]
        sys.argv.remove(v) # Remove or setup will be cranky
        break

setup(name='pyFAST',    # Distribution name
      version=version,
      description='Python bindings of FAST - a framework for high performance medical image computing and visualization on heterogeneous systems utilizing multi-core CPUs and GPUs.',
      long_description=long_description,
      long_description_content_type="text/markdown",
      author='Erik Smistad',
      author_email='ersmistad@gmail.com',
      url='https://github.com/smistad/FAST',
      license='BSD 2-clause (package include binary dependencies with other licences, see README)',
      packages=['fast'],    # Package name
      setup_requires=['wheel'],
      ext_modules=[_fast],
      package_data=package_data,
      classifiers=[
        'Development Status :: 4 - Beta',
        'Operating System :: Microsoft :: Windows',
        'Operating System :: POSIX :: Linux',
        'Programming Language :: C++',
        'Programming Language :: Python :: 3 :: Only',
        'Environment :: GPU',
        'Topic :: Scientific/Engineering :: Artificial Intelligence',
        'Topic :: Scientific/Engineering :: Image Processing',
        'Topic :: Scientific/Engineering :: Medical Science Apps.',
        'Topic :: Scientific/Engineering :: Visualization',
      ],
      install_requires=['numpy'],
      python_requires='>=3'
)<|MERGE_RESOLUTION|>--- conflicted
+++ resolved
@@ -2,10 +2,6 @@
 from setuptools import setup, Extension
 import os.path
 import sys
-<<<<<<< HEAD
-
-=======
->>>>>>> 2517daa0
 
 def get_all_filenames(path):
     files = []
@@ -73,11 +69,11 @@
                 'libclDNNPlugin.so',
                 'libMKLDNNPlugin.so',
                 'libmyriadPlugin.so',
+                'libInferenceEngineTensorRT.so',
                 # Removed to reduce pip package size
                 #'libInferenceEngineTensorFlowCPU.so',
                 #'libInferenceEngineTensorFlowCUDA.so',
                 #'libInferenceEngineTensorFlowROCm.so',
-                #'libInferenceEngineTensorRT.so',
             ])
           }
 
