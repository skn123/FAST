--- conflicted
+++ resolved
@@ -14,14 +14,10 @@
         float getBorderSize() const;
         virtual ~BoundingBoxRenderer();
     protected:
-<<<<<<< HEAD
-        FAST_CONSTRUCTOR(BoundingBoxRenderer, float, borderSize, = 1.0f, FAST_P(std::map<uint, Color>), labelColors, = FAST_P(std::map<uint, Color>)())
-=======
         FAST_CONSTRUCTOR(BoundingBoxRenderer,
                          float, borderSize, = 1.0f,
                          LabelColors, labelColors, = LabelColors()
         )
->>>>>>> 1e0f9177
         void draw(Matrix4f perspectiveMatrix, Matrix4f viewingMatrix, float zNear, float zFar, bool mode2D);
 
         std::unordered_map<uint, float> mInputWidths;
