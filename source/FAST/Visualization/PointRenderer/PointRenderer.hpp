--- conflicted
+++ resolved
@@ -38,18 +38,11 @@
         float mDefaultPointSize;
         Color mDefaultColor;
         bool mDefaultDrawOnTop;
-<<<<<<< HEAD
-        std::unordered_map<ProcessObjectPort, float> mInputSizes;
-        std::unordered_map<ProcessObjectPort, Color> mInputColors;
-        std::unordered_map<ProcessObjectPort, bool> mInputDrawOnTop;
-        std::unordered_map<uint, PointSet::pointer> mPointSetsToRender;
-=======
         bool mDefaultColorSet;
         std::unordered_map<ProcessObjectPort, float> mInputSizes;
         std::unordered_map<ProcessObjectPort, Color> mInputColors;
         std::unordered_map<ProcessObjectPort, bool> mInputDrawOnTop;
         std::unordered_map<uint, Mesh::pointer> mPointSetsToRender;
->>>>>>> a766a248
         std::mutex mMutex;
 };
 
