#include "PointRenderer.hpp"
#include "FAST/SceneGraph.hpp"
#if defined(__APPLE__) || defined(__MACOSX)
#include <OpenGL/OpenGL.h>
#include <OpenGL/gl.h>
#else
#include <GL/gl.h>
#endif



namespace fast {

void PointRenderer::draw() {
    std::lock_guard<std::mutex> lock(mMutex);

<<<<<<< HEAD
    std::unordered_map<uint, PointSet::pointer>::iterator it;
=======
    std::unordered_map<uint, Mesh::pointer>::iterator it;
>>>>>>> a766a248
    for(it = mPointSetsToRender.begin(); it != mPointSetsToRender.end(); it++) {
        Mesh::pointer points = it->second;
        MeshAccess::pointer access = points->getMeshAccess(ACCESS_READ);
        std::vector<MeshVertex> vertices = access->getVertices();

        AffineTransformation::pointer transform = SceneGraph::getAffineTransformationFromData(points);

        glPushMatrix();
        glMultMatrixf(transform->data());

        ProcessObjectPort port = getInputPort(it->first);
        if(mInputSizes.count(port) > 0) {
            glPointSize(mInputSizes[port]);
        } else {
            glPointSize(mDefaultPointSize);
        }
        bool hasColor = false;
        if(mInputColors.count(port) > 0) {
            Color c = mInputColors[port];
            glColor3f(c.getRedValue(), c.getGreenValue(), c.getBlueValue());
            hasColor = true;
        } else if(mDefaultColorSet) {
            Color c = mDefaultColor;
            glColor3f(c.getRedValue(), c.getGreenValue(), c.getBlueValue());
            hasColor = true;
        }
        bool drawOnTop;
        if(mInputDrawOnTop.count(port) > 0) {
            drawOnTop = mInputDrawOnTop[port];
        } else {
            drawOnTop = mDefaultDrawOnTop;
        }
        if(drawOnTop)
            glDisable(GL_DEPTH_TEST);
        glBegin(GL_POINTS);
        for(MeshVertex vertex : vertices) {
            Vector3f position = vertex.getPosition();
            if(!hasColor) {
                Color c = vertex.getColor();
                glColor3f(c.getRedValue(), c.getGreenValue(), c.getBlueValue());
            }
            glVertex3f(position.x(), position.y(), position.z());
        }
        glEnd();
        if(drawOnTop)
            glEnable(GL_DEPTH_TEST);
        glPopMatrix();
    }
    glColor3f(1.0f, 1.0f, 1.0f); // Reset color
}

void PointRenderer::draw2D(
                cl::BufferGL PBO,
                uint width,
                uint height,
                Eigen::Transform<float, 3, Eigen::Affine> pixelToViewportTransform,
                float PBOspacing,
                Vector2f translation
        ) {
    std::lock_guard<std::mutex> lock(mMutex);

    OpenCLDevice::pointer device = getMainDevice();
    cl::CommandQueue queue = device->getCommandQueue();
    std::vector<cl::Memory> v;
    v.push_back(PBO);
    queue.enqueueAcquireGLObjects(&v);

    // Map would probably be better here, but doesn't work on NVIDIA, segfault surprise!
    //float* pixels = (float*)queue.enqueueMapBuffer(PBO, CL_TRUE, CL_MAP_WRITE, 0, width*height*sizeof(float)*4);
    UniquePointer<float[]> pixels(new float[width*height*sizeof(float)*4]);
    queue.enqueueReadBuffer(PBO, CL_TRUE, 0, width*height*4*sizeof(float), pixels.get());

<<<<<<< HEAD
    std::unordered_map<uint, PointSet::pointer>::iterator it;
=======
    std::unordered_map<uint, Mesh::pointer>::iterator it;
>>>>>>> a766a248
    for(it = mPointSetsToRender.begin(); it != mPointSetsToRender.end(); it++) {
    	Mesh::pointer points = it->second;

		Color color = mDefaultColor;
        ProcessObjectPort port = getInputPort(it->first);
        if(mInputColors.count(port) > 0) {
            color = mInputColors[port];
        }

    	MeshAccess::pointer access = points->getMeshAccess(ACCESS_READ);
        std::vector<MeshVertex> vertices = access->getVertices();

        // Draw each line
        int size = 3;
        for(int i = 0; i < vertices.size(); ++i) {
        	Vector2f position = vertices[i].getPosition().head(2); // In mm
        	Vector2i positinInPixles(
        			round(position.x() / PBOspacing),
        			round(position.y() / PBOspacing)
        	);

        	// Draw the line
        	for(int j = -size; j <= size; ++j) {
        	for(int k = -size; k <= size; ++k) {

        		int x = positinInPixles.x() + j;
        		int y = positinInPixles.y() + k;
        		y = height - 1 - y;
        		if(x < 0 || y < 0 || x >= width || y >= height)
        			continue;

        		pixels[4*(x + y*width)] = color.getRedValue();
        		pixels[4*(x + y*width) + 1] = color.getGreenValue();
        		pixels[4*(x + y*width) + 2] = color.getBlueValue();
        	}}
        }
    }

    //queue.enqueueUnmapMemObject(PBO, pixels);
    queue.enqueueWriteBuffer(PBO, CL_TRUE, 0, width*height*4*sizeof(float), pixels.get());
    queue.enqueueReleaseGLObjects(&v);
}

BoundingBox PointRenderer::getBoundingBox() {
    std::vector<Vector3f> coordinates;
    for(uint i = 0; i < getNrOfInputData(); i++) {
        BoundingBox transformedBoundingBox = getStaticInputData<Mesh>(i)->getTransformedBoundingBox();
        MatrixXf corners = transformedBoundingBox.getCorners();
        for(uint j = 0; j < 8; j++) {
            coordinates.push_back((Vector3f)corners.row(j));
        }
    }
    return BoundingBox(coordinates);
}

PointRenderer::PointRenderer() {
    mDefaultPointSize = 10;
    mDefaultColorSet = false;
    mDefaultDrawOnTop = false;
    createInputPort<Mesh>(0, false);
}

void PointRenderer::execute() {
    std::lock_guard<std::mutex> lock(mMutex);

    // This simply gets the input data for each connection and puts it into a data structure
    for(uint inputNr = 0; inputNr < getNrOfInputData(); inputNr++) {
        Mesh::pointer input = getStaticInputData<Mesh>(inputNr);

        mPointSetsToRender[inputNr] = input;
    }
}


void PointRenderer::addInputConnection(ProcessObjectPort port) {
    uint nr = getNrOfInputData();
    if(nr > 0)
        createInputPort<Mesh>(nr);
    releaseInputAfterExecute(nr, false);
    setInputConnection(nr, port);
}

void PointRenderer::addInputConnection(ProcessObjectPort port, Color color,
        float size) {
    addInputConnection(port);
    setColor(port, color);
    setSize(port, size);
}

void PointRenderer::addInputData(Mesh::pointer data) {
    uint nr = getNrOfInputData();
    releaseInputAfterExecute(nr, false);
    setInputData(nr, data);
}

void PointRenderer::addInputData(Mesh::pointer data, Color color, float size) {
    uint nr = getNrOfInputData();
    addInputData(data);
    ProcessObjectPort port = getInputPort(nr);
    setColor(port, color);
    setSize(port, size);
}


void PointRenderer::setDefaultColor(Color color) {
    mDefaultColor = color;
    mDefaultColorSet = true;
}

void PointRenderer::setDefaultSize(float size) {
    mDefaultPointSize = size;
}

void PointRenderer::setDefaultDrawOnTop(bool drawOnTop) {
    mDefaultDrawOnTop = drawOnTop;
}


void PointRenderer::setDrawOnTop(ProcessObjectPort port, bool drawOnTop) {
    mInputDrawOnTop[port] = drawOnTop;
}

void PointRenderer::setColor(ProcessObjectPort port, Color color) {
    mInputColors[port] = color;
}

void PointRenderer::setSize(ProcessObjectPort port, float size) {
    mInputSizes[port] = size;
}

} // end namespace fast<|MERGE_RESOLUTION|>--- conflicted
+++ resolved
@@ -14,11 +14,7 @@
 void PointRenderer::draw() {
     std::lock_guard<std::mutex> lock(mMutex);
 
-<<<<<<< HEAD
-    std::unordered_map<uint, PointSet::pointer>::iterator it;
-=======
     std::unordered_map<uint, Mesh::pointer>::iterator it;
->>>>>>> a766a248
     for(it = mPointSetsToRender.begin(); it != mPointSetsToRender.end(); it++) {
         Mesh::pointer points = it->second;
         MeshAccess::pointer access = points->getMeshAccess(ACCESS_READ);
@@ -91,11 +87,7 @@
     UniquePointer<float[]> pixels(new float[width*height*sizeof(float)*4]);
     queue.enqueueReadBuffer(PBO, CL_TRUE, 0, width*height*4*sizeof(float), pixels.get());
 
-<<<<<<< HEAD
-    std::unordered_map<uint, PointSet::pointer>::iterator it;
-=======
     std::unordered_map<uint, Mesh::pointer>::iterator it;
->>>>>>> a766a248
     for(it = mPointSetsToRender.begin(); it != mPointSetsToRender.end(); it++) {
     	Mesh::pointer points = it->second;
 
