#pragma once

#include <FAST/Visualization/Window.hpp>
#include <FAST/Visualization/View.hpp>
#include <FAST/Visualization/Renderer.hpp>

namespace fast {

/**
 * @brief A Window with only 1 View
 */
class FAST_EXPORT SimpleWindow : public Window {
    FAST_OBJECT(SimpleWindow)
    public:
        /**
         * Create a SimpleWindow object
         *
<<<<<<< HEAD
=======
         * Args:
>>>>>>> 1e0f9177
         * @param mode2D 2D or 3D mode
         * @param bgcolor Background color
         * @param width in pixels
         * @param height in pixels
         * @return shared ptr of new SimpleWindow
         */
        FAST_CONSTRUCTOR(SimpleWindow,
                         bool, mode2D, = false,
                         Color, bgcolor, = Color::White(),
<<<<<<< HEAD
                         unsigned int, width, = 0,
                         unsigned int, height, = 0)
=======
                         uint, width, = 0,
                         uint, height, = 0)
>>>>>>> 1e0f9177
        void addRenderer(std::shared_ptr<Renderer> renderer);
        void removeAllRenderers();
        void setMaximumFramerate(unsigned int framerate);
        View* getView();
        ~SimpleWindow();
        std::shared_ptr<SimpleWindow> connect(std::shared_ptr<Renderer> renderer);
        std::shared_ptr<SimpleWindow> connect(std::vector<std::shared_ptr<Renderer>> renderers);
    protected:
        void init();

};

/**
 * @brief A Window with only 1 View in 2D mode
 */
class FAST_EXPORT SimpleWindow2D : public SimpleWindow {
    FAST_OBJECT_V4(SimpleWindow2D)
    public:
        /**
         * Create a SimpleWindow 2D object
         *
<<<<<<< HEAD
=======
         * Args:
>>>>>>> 1e0f9177
         * @param bgcolor Background color
         * @param width in pixels
         * @param height in pixels
         * @return shared ptr of new SimpleWindow
         */
<<<<<<< HEAD
        FAST_CONSTRUCTOR(SimpleWindow2D, Color, bgcolor, = Color::White(), unsigned int, width, = 0, unsigned int, height, = 0)
=======
        FAST_CONSTRUCTOR(SimpleWindow2D, Color, bgcolor, = Color::White(), uint, width, = 0, uint, height, = 0)
>>>>>>> 1e0f9177
};

/**
 * @brief A Window with only 1 View in 3D mode
 */
class FAST_EXPORT SimpleWindow3D : public SimpleWindow {
    FAST_OBJECT_V4(SimpleWindow3D)
    public:
        /**
         * Create a SimpleWindow 3D object
         *
<<<<<<< HEAD
=======
         * Args:
>>>>>>> 1e0f9177
         * @param bgcolor Background color
         * @param width in pixels
         * @param height in pixels
         * @return shared ptr of new SimpleWindow
         */
<<<<<<< HEAD
        FAST_CONSTRUCTOR(SimpleWindow3D, Color, bgcolor, = Color::White(), unsigned int, width, = 0, unsigned int, height, = 0)
=======
        FAST_CONSTRUCTOR(SimpleWindow3D, Color, bgcolor, = Color::White(), uint, width, = 0, uint, height, = 0)
>>>>>>> 1e0f9177
};
} // end namespace fast
<|MERGE_RESOLUTION|>--- conflicted
+++ resolved
@@ -15,10 +15,7 @@
         /**
          * Create a SimpleWindow object
          *
-<<<<<<< HEAD
-=======
          * Args:
->>>>>>> 1e0f9177
          * @param mode2D 2D or 3D mode
          * @param bgcolor Background color
          * @param width in pixels
@@ -28,13 +25,8 @@
         FAST_CONSTRUCTOR(SimpleWindow,
                          bool, mode2D, = false,
                          Color, bgcolor, = Color::White(),
-<<<<<<< HEAD
-                         unsigned int, width, = 0,
-                         unsigned int, height, = 0)
-=======
                          uint, width, = 0,
                          uint, height, = 0)
->>>>>>> 1e0f9177
         void addRenderer(std::shared_ptr<Renderer> renderer);
         void removeAllRenderers();
         void setMaximumFramerate(unsigned int framerate);
@@ -56,20 +48,13 @@
         /**
          * Create a SimpleWindow 2D object
          *
-<<<<<<< HEAD
-=======
          * Args:
->>>>>>> 1e0f9177
          * @param bgcolor Background color
          * @param width in pixels
          * @param height in pixels
          * @return shared ptr of new SimpleWindow
          */
-<<<<<<< HEAD
-        FAST_CONSTRUCTOR(SimpleWindow2D, Color, bgcolor, = Color::White(), unsigned int, width, = 0, unsigned int, height, = 0)
-=======
         FAST_CONSTRUCTOR(SimpleWindow2D, Color, bgcolor, = Color::White(), uint, width, = 0, uint, height, = 0)
->>>>>>> 1e0f9177
 };
 
 /**
@@ -81,19 +66,12 @@
         /**
          * Create a SimpleWindow 3D object
          *
-<<<<<<< HEAD
-=======
          * Args:
->>>>>>> 1e0f9177
          * @param bgcolor Background color
          * @param width in pixels
          * @param height in pixels
          * @return shared ptr of new SimpleWindow
          */
-<<<<<<< HEAD
-        FAST_CONSTRUCTOR(SimpleWindow3D, Color, bgcolor, = Color::White(), unsigned int, width, = 0, unsigned int, height, = 0)
-=======
         FAST_CONSTRUCTOR(SimpleWindow3D, Color, bgcolor, = Color::White(), uint, width, = 0, uint, height, = 0)
->>>>>>> 1e0f9177
 };
 } // end namespace fast
