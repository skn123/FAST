--- conflicted
+++ resolved
@@ -40,7 +40,7 @@
     mainGLContext->makeCurrent();
     mTimestep = 0;
 
-    while(!mStop) {
+    while(true) {
         if(!mPaused) {
             mTimestep++;
             if(mLoop && mTimestep == mTimestepLimit)
@@ -63,20 +63,10 @@
             break;
         }
     }
-<<<<<<< HEAD
-    // Move GL context back to main thread
-    mainGLContext->doneCurrent();
-    mainGLContext->moveToThread(mMainThread);
-    {
-        std::unique_lock<std::mutex> lock(mUpdateThreadMutex); // this locks the mutex
-        mIsRunning = false;
-    }
-=======
 
     // Move GL context back to main thread
     mainGLContext->doneCurrent();
     mainGLContext->moveToThread(mMainThread);
->>>>>>> ec8d5c5a
 
     emit finished();
     reportInfo() << "Computation thread has finished in run()" << Reporter::end();
@@ -97,11 +87,6 @@
     }
     reportInfo() << "Pipelines stopped" << Reporter::end();
     reportInfo() << "Stopping computation thread..." << Reporter::end();
-<<<<<<< HEAD
-    std::unique_lock<std::mutex> lock(mUpdateThreadMutex); // this locks the mutex
-    mStop = true;
-=======
->>>>>>> ec8d5c5a
     // Block until mIsRunning is set to false
     while(mIsRunning) {
         // Unlocks the mutex and wait until someone calls notify.
