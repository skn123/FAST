--- conflicted
+++ resolved
@@ -35,15 +35,8 @@
         bool mFillAreaModified;
 
         std::unordered_map<uint, Image::pointer> mImagesToRender;
-<<<<<<< HEAD
-        std::unordered_map<uint, GLuint> mTexturesToRender;
-        std::unordered_map<uint, Image::pointer> mImageUsed;
-        std::unordered_map<Segmentation::LabelType, Color> mLabelColors;
-        std::unordered_map<Segmentation::LabelType, bool> mLabelFillArea;
-=======
         std::unordered_map<int, Color> mLabelColors;
         std::unordered_map<int, bool> mLabelFillArea;
->>>>>>> a766a248
         bool mFillArea;
         cl::Buffer mColorBuffer, mFillAreaBuffer;
         std::mutex mMutex;
