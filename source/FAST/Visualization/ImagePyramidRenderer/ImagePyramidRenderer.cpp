#include "ImagePyramidRenderer.hpp"
#include "FAST/Exception.hpp"
#include "FAST/DeviceManager.hpp"
#include "FAST/Utility.hpp"
#include "FAST/SceneGraph.hpp"
#include <FAST/Data/ImagePyramid.hpp>
#include <QGLContext>
#include <FAST/Visualization/Window.hpp>
#include <FAST/Visualization/View.hpp>
#include <FAST/Algorithms/ImageSharpening/ImageSharpening.hpp>
#ifdef WIN32
#elif defined(__APPLE__) || defined(__MACOSX)
#include <OpenGL/OpenGL.h>
#else
#include <GL/glx.h>
#endif

namespace fast {

void ImagePyramidRenderer::clearPyramid() {
    // Clear buffer. Useful when processing a new image
    // Delete all GL data
    for(auto item : mVAO) {
        glDeleteVertexArrays(1, &item.second);
    }
    mVAO.clear();
    for(auto item : mVBO) {
        glDeleteBuffers(1, &item.second);
    }
    mVBO.clear();
    for(auto item : mEBO) {
        glDeleteBuffers(1, &item.second);
    }
    mEBO.clear();
    for(auto texture : mTexturesToRender) {
        glDeleteTextures(1, &texture.second);
    }
    mTexturesToRender.clear();
    clearDataToRender();
}

ImagePyramidRenderer::~ImagePyramidRenderer() {
    reportInfo() << "Destroying ImagePyramidRenderer in THREAD: " << std::this_thread::get_id() << reportEnd();
    {
        std::unique_lock<std::mutex> lock(m_tileQueueMutex);
        m_stop = true;
    }
    m_queueEmptyCondition.notify_one();
    if(m_bufferThread) {
        m_bufferThread->join();
        reportInfo() << "Buffer thread in ImagePyramidRenderer stopped" << reportEnd();
    }
    clearPyramid(); // Free memory
    reportInfo() << "Pyramid cleared" << reportEnd();
}

ImagePyramidRenderer::ImagePyramidRenderer(bool sharpening) : Renderer() {
    createInputPort(0, "ImagePyramid", "", false);
    m_2Donly = true;
    mIsModified = true;
    m_stop = false;
    m_currentLevel = -1;
    createBooleanAttribute("sharpening", "Sharpening", "Post processing using image sharpening", m_postProcessingSharpening);
    createShaderProgram({
                                Config::getKernelSourcePath() + "/Visualization/ImagePyramidRenderer/ImagePyramidRenderer.vert",
                                Config::getKernelSourcePath() + "/Visualization/ImagePyramidRenderer/ImagePyramidRenderer.frag",
                        });

    m_sharpening = ImageSharpening::New();
    m_sharpening->setStandardDeviation(1.5f);
    setSharpening(sharpening);
}


void ImagePyramidRenderer::loadAttributes() {
    setSharpening(getBooleanAttribute("sharpening"));
}

int ImagePyramidRenderer::loadTileTexture(std::string tileID) {
    // Check if tile has been processed before
    if(mTexturesToRender.count(tileID) > 0)
        return -1;

    //std::cout << "Loading tile " << tileID << " queue size: " << m_tileQueue.size() << std::endl;

    // Create texture
    auto parts = split(tileID, "_");
    if(parts.size() != 3)
        throw Exception("incorrect tile format");

    int level = std::stoi(parts[0]);
    int tile_x = std::stoi(parts[1]);
    int tile_y = std::stoi(parts[2]);
    //std::cout << "Creating texture for tile " << tile_x << " " << tile_y << " at level " << level << std::endl;
    Image::pointer tile;
    {
        auto access = m_input->getAccess(ACCESS_READ);
        try {
            tile = access->getPatchAsImage(level, tile_x, tile_y, false);
        } catch(Exception &e) {
            //reportWarning() << "Error occured while trying to open patch " << tile_x << " " << tile_y << reportEnd();
            // Tile was missing, just skip it..
            std::lock_guard<std::mutex> lock(m_tileQueueMutex);
            mTexturesToRender[tileID] = 0;
            return -1;
        }
        if(m_postProcessingSharpening) {
            m_sharpening->setInputData(tile);
            tile = m_sharpening->updateAndGetOutputData<Image>();
        }
    }
    auto tileAccess = tile->getImageAccess(ACCESS_READ);
    // Copy data from CPU to GL texture
    GLuint textureID;
    glGenTextures(1, &textureID);
    glBindTexture(GL_TEXTURE_2D, textureID);
    glTexParameteri(GL_TEXTURE_2D, GL_TEXTURE_MAG_FILTER, GL_LINEAR);
    glTexParameteri(GL_TEXTURE_2D, GL_TEXTURE_MIN_FILTER, GL_LINEAR);

    // TODO Why is this needed:
    glTexParameteri(GL_TEXTURE_2D, GL_TEXTURE_WRAP_S, GL_CLAMP_TO_EDGE);
    glTexParameteri(GL_TEXTURE_2D, GL_TEXTURE_WRAP_T, GL_CLAMP_TO_EDGE);
    glTexParameteri(GL_TEXTURE_2D, GL_TEXTURE_WRAP_R, GL_CLAMP_TO_EDGE);

    // WSI data from openslide is stored as ARGB, need to handle this here: BGRA and reverse
    if(m_input->isBGRA()) {
        glTexImage2D(GL_TEXTURE_2D, 0, GL_COMPRESSED_RGBA, tile->getWidth(), tile->getHeight(), 0, GL_BGRA,
                     GL_UNSIGNED_BYTE,
                     tileAccess->get());
    } else {
        if(tile->getNrOfChannels() == 3) {
            glTexImage2D(GL_TEXTURE_2D, 0, GL_COMPRESSED_RGB, tile->getWidth(), tile->getHeight(), 0, GL_RGB,
                         GL_UNSIGNED_BYTE,
                         tileAccess->get());
        } else if(tile->getNrOfChannels() == 4) {
            glTexImage2D(GL_TEXTURE_2D, 0, GL_COMPRESSED_RGBA, tile->getWidth(), tile->getHeight(), 0, GL_RGBA,
                         GL_UNSIGNED_BYTE,
                         tileAccess->get());
        }
    }
    GLint compressedImageSize = 0;
    glGetTexLevelParameteriv(GL_TEXTURE_2D, 0, GL_TEXTURE_COMPRESSED_IMAGE_SIZE, &compressedImageSize);
    glBindTexture(GL_TEXTURE_2D, 0);
    glFinish(); // Make sure texture is done before adding it

    {
        std::lock_guard<std::mutex> lock(m_tileQueueMutex);
        mTexturesToRender[tileID] = textureID;
    }
    return compressedImageSize;
}

void ImagePyramidRenderer::draw(Matrix4f perspectiveMatrix, Matrix4f viewingMatrix, float zNear, float zFar, bool mode2D,
                               int viewWidth,
                               int viewHeight) {
    auto dataToRender = getDataToRender();
    if(dataToRender.empty())
        return;

    if(!m_bufferThread && m_view != nullptr) {
        // Create thread to load patches
        // Create a GL context for the thread which is sharing with the context of the view
        auto context = new QGLContext(View::getGLFormat(), m_view);
        context->create(m_view->context());

        if(!context->isValid())
            throw Exception("The custom Qt GL context is invalid!");

        if(!context->isSharing())
            throw Exception("The custom Qt GL context is not sharing!");

        context->makeCurrent();
#ifdef WIN32
        auto nativeContextHandle = wglGetCurrentContext();
        context->doneCurrent();
        m_view->context()->makeCurrent();
        auto dc = wglGetCurrentDC();
        
        m_bufferThread = std::make_unique<std::thread>([this, dc, nativeContextHandle]() {
            wglMakeCurrent(dc, nativeContextHandle);
#elif defined(__APPLE__)
        auto nativeContextHandle = CGLGetCurrentContext();
        context->doneCurrent();
        m_view->context()->makeCurrent();

        m_bufferThread = std::make_unique<std::thread>([this, nativeContextHandle]() {
            CGLSetCurrentContext(nativeContextHandle);
#else
        auto nativeContextHandle = glXGetCurrentContext();
        auto drawable = glXGetCurrentDrawable();
        auto display = glXGetCurrentDisplay();
        context->doneCurrent();
        m_view->context()->makeCurrent();

        m_bufferThread = std::make_unique<std::thread>([this, display, drawable, nativeContextHandle]() {
            glXMakeCurrent(display, drawable, nativeContextHandle);
#endif
            uint64_t memoryUsage = 0;
            while(true) {
                std::string tileID;
                {
                    std::unique_lock<std::mutex> lock(m_tileQueueMutex);
                    // If queue is empty, we wait here
                    while(m_tileQueue.empty() && !m_stop) {
                        m_queueEmptyCondition.wait(lock);
                    }
                    if(m_stop)
                        break;

                    // Get next item on queue
                    tileID = m_tileQueue.back();
                    m_tileQueue.pop_back();
                }

<<<<<<< HEAD
                // Check if tile has been processed before
                if(mTexturesToRender.count(tileID) > 0)
                    continue;

                //std::cout << "Loading tile " << tileID << " queue size: " << m_tileQueue.size() << std::endl;

                // Create texture
                auto parts = split(tileID, "_");
                if(parts.size() != 3)
                    throw Exception("incorrect tile format");

                int level = std::stoi(parts[0]);
                int tile_x = std::stoi(parts[1]);
                int tile_y = std::stoi(parts[2]);
                //std::cout << "Creating texture for tile " << tile_x << " " << tile_y << " at level " << level << std::endl;
                Image::pointer tile;
                {
                    auto access = m_input->getAccess(ACCESS_READ);
                    try {
                        tile = access->getPatchAsImage(level, tile_x, tile_y, false);
                    } catch(Exception &e) {
                        //reportWarning() << "Error occured while trying to open patch " << tile_x << " " << tile_y << reportEnd();
                        // Tile was missing, just skip it..
                        std::lock_guard<std::mutex> lock(m_tileQueueMutex);
                        mTexturesToRender[tileID] = 0;
                        continue;
                    }
                    if(m_postProcessingSharpening) {
                        m_sharpening->setInputData(tile);
                        tile = m_sharpening->updateAndGetOutputData<Image>();
                    }
                }
                auto tileAccess = tile->getImageAccess(ACCESS_READ);
                // Copy data from CPU to GL texture
                GLuint textureID;
                glGenTextures(1, &textureID);
                glBindTexture(GL_TEXTURE_2D, textureID);
                glTexParameteri(GL_TEXTURE_2D, GL_TEXTURE_MAG_FILTER, GL_LINEAR);
                glTexParameteri(GL_TEXTURE_2D, GL_TEXTURE_MIN_FILTER, GL_LINEAR);

                // TODO Why is this needed:
                glTexParameteri(GL_TEXTURE_2D, GL_TEXTURE_WRAP_S, GL_CLAMP_TO_EDGE);
                glTexParameteri(GL_TEXTURE_2D, GL_TEXTURE_WRAP_T, GL_CLAMP_TO_EDGE);
                glTexParameteri(GL_TEXTURE_2D, GL_TEXTURE_WRAP_R, GL_CLAMP_TO_EDGE);

                if(tile->getWidth()*tile->getNrOfChannels() % 4 != 0) {
                    // By default OpenGL assumes that the start of each row of an image is aligned 4 bytes.
                    // Thus we have to change this here
                    glPixelStorei(GL_UNPACK_ALIGNMENT, 1); // Fix alignment issues
                }

                // WSI data from openslide is stored as ARGB, need to handle this here: BGRA and reverse
                if(m_input->isBGRA()) {
                    glTexImage2D(GL_TEXTURE_2D, 0, GL_COMPRESSED_RGBA, tile->getWidth(), tile->getHeight(), 0, GL_BGRA,
                                 GL_UNSIGNED_BYTE,
                                 tileAccess->get());
                } else {
                    if(tile->getNrOfChannels() == 3) {
                        glTexImage2D(GL_TEXTURE_2D, 0, GL_COMPRESSED_RGB, tile->getWidth(), tile->getHeight(), 0, GL_RGB,
                                     GL_UNSIGNED_BYTE,
                                     tileAccess->get());
                    } else if(tile->getNrOfChannels() == 4) {
                        glTexImage2D(GL_TEXTURE_2D, 0, GL_COMPRESSED_RGBA, tile->getWidth(), tile->getHeight(), 0, GL_RGBA,
                                     GL_UNSIGNED_BYTE,
                                     tileAccess->get());
                    }
                }
                GLint compressedImageSize = 0;
                glGetTexLevelParameteriv(GL_TEXTURE_2D, 0, GL_TEXTURE_COMPRESSED_IMAGE_SIZE, &compressedImageSize);
                glBindTexture(GL_TEXTURE_2D, 0);
                glFinish(); // Make sure texture is done before adding it

                {
                    std::lock_guard<std::mutex> lock(m_tileQueueMutex);
					mTexturesToRender[tileID] = textureID;
                }
                memoryUsage += compressedImageSize;
=======
                memoryUsage += loadTileTexture(tileID);
>>>>>>> cc3ceb5d
                //std::cout << "Texture cache in ImagePyramidRenderer using " << (float)memoryUsage / (1024 * 1024) << " MB" << std::endl;
            }
        });
    }

    Vector4f bottom_left = (perspectiveMatrix*viewingMatrix).inverse()*Vector4f(-1,-1,0,1);
    Vector4f top_right = (perspectiveMatrix*viewingMatrix).inverse()*Vector4f(1,1,0,1);
    float width = top_right.x() - bottom_left.x();
    float height = std::fabs(top_right.y() - bottom_left.y());
    //std::cout << "Viewing coordinates:" << bottom_left.transpose() << " " <<  top_right.transpose() << std::endl;
    //std::cout << "Current Size:" << width << " " <<  height << std::endl;
    float offset_x = bottom_left.x();
    float offset_y = top_right.y();
    //std::cout << "Offset x:" << offset_x << std::endl;
    //std::cout << "Offset y:" << offset_y << std::endl;

    {
        std::lock_guard<std::mutex> lock(mMutex);
        m_input = std::static_pointer_cast<ImagePyramid>(dataToRender[0]);
    }

    Vector3f spacing = m_input->getSpacing();
    offset_x *= 1.0f/spacing.x();
    offset_y *= 1.0f/spacing.y();
    width *= 1.0f/spacing.x();
    height *= 1.0f/spacing.y();
    // Determine which level to use
    // If nr of pixels in viewport is larger than the current width and height of view, than increase the magnification
    int fullWidth = m_input->getFullWidth();
    int fullHeight = m_input->getFullHeight();
    int levelToUse = 0;
    int level = m_input->getNrOfLevels();
    do {
        level = level - 1;
        int levelWidth = m_input->getLevelWidth(level);
        int levelHeight = m_input->getLevelHeight(level);

        // Percentage of full WSI shown currently
        float percentageShownX = (float)width / fullWidth;
        float percentageShownY = (float)height / fullHeight;
        // With current level, do we have have enough pixels to fill the view?
        if(percentageShownX * levelWidth > viewWidth && percentageShownY * levelHeight > viewHeight) {
            // If yes, stop here
            levelToUse = level;
            break;
        } else {
            // If not, increase the magnification 
            continue;
        }
    } while(level > 0);
    if(m_currentLevel != levelToUse && m_currentLevel != -1) {
        // Level change, clear queue
        std::lock_guard<std::mutex> lock(m_tileQueueMutex);
        m_tileQueue.clear();
        //std::cout << "Queue cleared!" << std::endl;
    }
    m_currentLevel = levelToUse;

    activateShader();

    // This is the actual rendering
    Affine3f transform = Affine3f::Identity();

    transform.scale(spacing);


    uint transformLoc = glGetUniformLocation(getShaderProgram(), "transform");
    glUniformMatrix4fv(transformLoc, 1, GL_FALSE, transform.data());
    transformLoc = glGetUniformLocation(getShaderProgram(), "perspectiveTransform");
    glUniformMatrix4fv(transformLoc, 1, GL_FALSE, perspectiveMatrix.data());
    transformLoc = glGetUniformLocation(getShaderProgram(), "viewTransform");
    glUniformMatrix4fv(transformLoc, 1, GL_FALSE, viewingMatrix.data());

    for(int level = m_input->getNrOfLevels()-1; level >= levelToUse; level--) {
        const int levelWidth = m_input->getLevelWidth(level);
        const int levelHeight = m_input->getLevelHeight(level);
        const int mTilesX = m_input->getLevelTilesX(level);
        const int mTilesY = m_input->getLevelTilesY(level);
        const int tileWidth = m_input->getLevelTileWidth(level);
        const int tileHeight = m_input->getLevelTileHeight(level);
        const float mCurrentTileScale = m_input->getLevelScale(level);

        for(int tile_x = 0; tile_x < mTilesX; ++tile_x) {
            for(int tile_y = 0; tile_y < mTilesY; ++tile_y) {
                const std::string tileString =
                        std::to_string(level) + "_" + std::to_string(tile_x) + "_" + std::to_string(tile_y);

                float tile_offset_x = tile_x * tileWidth;
                float tile_offset_y = tile_y * tileHeight;

                float tile_width = tileWidth;
                if(tile_x == mTilesX - 1)
                    tile_width = levelWidth - tile_offset_x;
                float tile_height = tileHeight;
                if(tile_y == mTilesY - 1)
                    tile_height = levelHeight - tile_offset_y;

                //tile_width *= spacing.x();
                //tile_height *= spacing.y();
                //tile_offset_x *= spacing.x();
                //tile_offset_y *= spacing.y();

                // Only process visible patches
                // Fully contained and partly
                if(!(
                        // Completely inside
                        (offset_x <= tile_offset_x * mCurrentTileScale &&
                         offset_x + width > tile_offset_x * mCurrentTileScale + tile_width * mCurrentTileScale)
                        ||
                        // Partially inside on left side
                        (offset_x > tile_offset_x * mCurrentTileScale &&
                         offset_x < (tile_offset_x + tile_width) * mCurrentTileScale)
                        ||
                        // Partially inside on right side
                        (offset_x + width > tile_offset_x * mCurrentTileScale &&
                         offset_x + width <= (tile_offset_x + tile_width) * mCurrentTileScale)
                ))
                    continue;
                if(!(
                        // Completely inside
                        (offset_y <= tile_offset_y * mCurrentTileScale &&
                         offset_y + height > tile_offset_y * mCurrentTileScale + tile_height * mCurrentTileScale)
                        ||
                        // Partially inside top
                        (offset_y > tile_offset_y * mCurrentTileScale &&
                         offset_y < (tile_offset_y + tile_height) * mCurrentTileScale)
                        ||
                        // Partially inside bottom
                        (offset_y + height > tile_offset_y * mCurrentTileScale &&
                         offset_y + height <= (tile_offset_y + tile_height) * mCurrentTileScale)
                ))
                    continue;

                uint textureID;
                if(m_view != nullptr) {
                    // Is patch in cache?
                    bool textureReady = false;
                    {
                        std::lock_guard<std::mutex> lock(m_tileQueueMutex);
                        textureReady = mTexturesToRender.count(tileString) > 0;
                    }
                    if(!textureReady) {
                        // Add to queue if not in cache
                        {
                            std::lock_guard<std::mutex> lock(m_tileQueueMutex);
                            // Remove any duplicates first
                            m_tileQueue.remove(tileString); // O(n) time complexity..
                            m_tileQueue.push_back(tileString);
                            //std::cout << "Added tile " << tileString << " to queue" << std::endl;
                        }
                        m_queueEmptyCondition.notify_one();
                        continue;
                    } else {
                        textureID = mTexturesToRender[tileString];
                    }
                } else {
                    int bytes = loadTileTexture(tileString);
                    textureID = mTexturesToRender[tileString];
                }

                if(textureID == 0) // This tile was missing or something, just skip it
                    continue;

                if(mVAO.count(tileString) == 0) {
                    // Create VAO
                    uint VAO_ID;
                    glGenVertexArrays(1, &VAO_ID);
                    mVAO[tileString] = VAO_ID;
                    glBindVertexArray(VAO_ID);

                    // Create VBO
                    // Get width and height in mm
                    //std::cout << "Creating vertices for " << tile_x << " " << tile_y << std::endl;
                    //std::cout << "Tile position: " << tile_offset_x*mCurrentTileScale << " " << tile_offset_x*mCurrentTileScale + tile_width*mCurrentTileScale << std::endl;
                    //std::cout << "Tile position: " << tile_offset_y*mCurrentTileScale << " " << tile_offset_y*mCurrentTileScale + tile_height*mCurrentTileScale << std::endl;
                    float vertices[] = {
                            // vertex: x, y, z; tex coordinates: x, y
                            tile_offset_x * mCurrentTileScale, (tile_offset_y + tile_height) * mCurrentTileScale,
                            -(float)level-1,
                            0.0f, 1.0f,
                            (tile_offset_x + tile_width) * mCurrentTileScale,
                            (tile_offset_y + tile_height) * mCurrentTileScale, -(float)level-1, 1.0f, 1.0f,
                            (tile_offset_x + tile_width) * mCurrentTileScale, tile_offset_y * mCurrentTileScale, -(float)level-1,
                            1.0f,
                            0.0f,
                            tile_offset_x * mCurrentTileScale, tile_offset_y * mCurrentTileScale, -(float)level-1, 0.0f, 0.0f,
                    };
                    uint VBO;
                    glGenBuffers(1, &VBO);
                    mVBO[tileString] = VBO;
                    glBindBuffer(GL_ARRAY_BUFFER, VBO);
                    glBufferData(GL_ARRAY_BUFFER, sizeof(vertices), vertices, GL_STATIC_DRAW);
                    glVertexAttribPointer(0, 3, GL_FLOAT, GL_FALSE, 5 * sizeof(float), (void *) 0);
                    glVertexAttribPointer(1, 2, GL_FLOAT, GL_FALSE, 5 * sizeof(float), (void *) (3 * sizeof(float)));
                    glEnableVertexAttribArray(0);
                    glEnableVertexAttribArray(1);

                    // Create EBO
                    uint EBO;
                    glGenBuffers(1, &EBO);
                    mEBO[tileString] = EBO;
                    uint indices[] = {  // note that we start from 0!
                            0, 1, 3,   // first triangle
                            1, 2, 3    // second triangle
                    };
                    glBindBuffer(GL_ELEMENT_ARRAY_BUFFER, EBO);
                    glBufferData(GL_ELEMENT_ARRAY_BUFFER, sizeof(indices), indices, GL_STATIC_DRAW);
                    glBindVertexArray(0);
                }

                glBindTexture(GL_TEXTURE_2D, textureID);
                glBindVertexArray(mVAO[tileString]);
                glDrawElements(GL_TRIANGLES, 6, GL_UNSIGNED_INT, 0);
                glBindTexture(GL_TEXTURE_2D, 0);
                glBindVertexArray(0);
            }
        }
    }
    deactivateShader();
}

void ImagePyramidRenderer::drawTextures(Matrix4f &perspectiveMatrix, Matrix4f &viewingMatrix, bool mode2D) {

}

void ImagePyramidRenderer::setSharpening(bool sharpening) {
    m_postProcessingSharpening = sharpening;
}

bool ImagePyramidRenderer::getSharpening() const {
    return m_postProcessingSharpening;
}

} // end namespace fast<|MERGE_RESOLUTION|>--- conflicted
+++ resolved
@@ -79,7 +79,7 @@
 int ImagePyramidRenderer::loadTileTexture(std::string tileID) {
     // Check if tile has been processed before
     if(mTexturesToRender.count(tileID) > 0)
-        return -1;
+        return 0;
 
     //std::cout << "Loading tile " << tileID << " queue size: " << m_tileQueue.size() << std::endl;
 
@@ -102,7 +102,7 @@
             // Tile was missing, just skip it..
             std::lock_guard<std::mutex> lock(m_tileQueueMutex);
             mTexturesToRender[tileID] = 0;
-            return -1;
+            return 0;
         }
         if(m_postProcessingSharpening) {
             m_sharpening->setInputData(tile);
@@ -121,6 +121,12 @@
     glTexParameteri(GL_TEXTURE_2D, GL_TEXTURE_WRAP_S, GL_CLAMP_TO_EDGE);
     glTexParameteri(GL_TEXTURE_2D, GL_TEXTURE_WRAP_T, GL_CLAMP_TO_EDGE);
     glTexParameteri(GL_TEXTURE_2D, GL_TEXTURE_WRAP_R, GL_CLAMP_TO_EDGE);
+
+    if(tile->getWidth()*tile->getNrOfChannels() % 4 != 0) {
+        // By default OpenGL assumes that the start of each row of an image is aligned 4 bytes.
+        // Thus we have to change this here
+        glPixelStorei(GL_UNPACK_ALIGNMENT, 1); // Fix alignment issues
+    }
 
     // WSI data from openslide is stored as ARGB, need to handle this here: BGRA and reverse
     if(m_input->isBGRA()) {
@@ -212,87 +218,7 @@
                     m_tileQueue.pop_back();
                 }
 
-<<<<<<< HEAD
-                // Check if tile has been processed before
-                if(mTexturesToRender.count(tileID) > 0)
-                    continue;
-
-                //std::cout << "Loading tile " << tileID << " queue size: " << m_tileQueue.size() << std::endl;
-
-                // Create texture
-                auto parts = split(tileID, "_");
-                if(parts.size() != 3)
-                    throw Exception("incorrect tile format");
-
-                int level = std::stoi(parts[0]);
-                int tile_x = std::stoi(parts[1]);
-                int tile_y = std::stoi(parts[2]);
-                //std::cout << "Creating texture for tile " << tile_x << " " << tile_y << " at level " << level << std::endl;
-                Image::pointer tile;
-                {
-                    auto access = m_input->getAccess(ACCESS_READ);
-                    try {
-                        tile = access->getPatchAsImage(level, tile_x, tile_y, false);
-                    } catch(Exception &e) {
-                        //reportWarning() << "Error occured while trying to open patch " << tile_x << " " << tile_y << reportEnd();
-                        // Tile was missing, just skip it..
-                        std::lock_guard<std::mutex> lock(m_tileQueueMutex);
-                        mTexturesToRender[tileID] = 0;
-                        continue;
-                    }
-                    if(m_postProcessingSharpening) {
-                        m_sharpening->setInputData(tile);
-                        tile = m_sharpening->updateAndGetOutputData<Image>();
-                    }
-                }
-                auto tileAccess = tile->getImageAccess(ACCESS_READ);
-                // Copy data from CPU to GL texture
-                GLuint textureID;
-                glGenTextures(1, &textureID);
-                glBindTexture(GL_TEXTURE_2D, textureID);
-                glTexParameteri(GL_TEXTURE_2D, GL_TEXTURE_MAG_FILTER, GL_LINEAR);
-                glTexParameteri(GL_TEXTURE_2D, GL_TEXTURE_MIN_FILTER, GL_LINEAR);
-
-                // TODO Why is this needed:
-                glTexParameteri(GL_TEXTURE_2D, GL_TEXTURE_WRAP_S, GL_CLAMP_TO_EDGE);
-                glTexParameteri(GL_TEXTURE_2D, GL_TEXTURE_WRAP_T, GL_CLAMP_TO_EDGE);
-                glTexParameteri(GL_TEXTURE_2D, GL_TEXTURE_WRAP_R, GL_CLAMP_TO_EDGE);
-
-                if(tile->getWidth()*tile->getNrOfChannels() % 4 != 0) {
-                    // By default OpenGL assumes that the start of each row of an image is aligned 4 bytes.
-                    // Thus we have to change this here
-                    glPixelStorei(GL_UNPACK_ALIGNMENT, 1); // Fix alignment issues
-                }
-
-                // WSI data from openslide is stored as ARGB, need to handle this here: BGRA and reverse
-                if(m_input->isBGRA()) {
-                    glTexImage2D(GL_TEXTURE_2D, 0, GL_COMPRESSED_RGBA, tile->getWidth(), tile->getHeight(), 0, GL_BGRA,
-                                 GL_UNSIGNED_BYTE,
-                                 tileAccess->get());
-                } else {
-                    if(tile->getNrOfChannels() == 3) {
-                        glTexImage2D(GL_TEXTURE_2D, 0, GL_COMPRESSED_RGB, tile->getWidth(), tile->getHeight(), 0, GL_RGB,
-                                     GL_UNSIGNED_BYTE,
-                                     tileAccess->get());
-                    } else if(tile->getNrOfChannels() == 4) {
-                        glTexImage2D(GL_TEXTURE_2D, 0, GL_COMPRESSED_RGBA, tile->getWidth(), tile->getHeight(), 0, GL_RGBA,
-                                     GL_UNSIGNED_BYTE,
-                                     tileAccess->get());
-                    }
-                }
-                GLint compressedImageSize = 0;
-                glGetTexLevelParameteriv(GL_TEXTURE_2D, 0, GL_TEXTURE_COMPRESSED_IMAGE_SIZE, &compressedImageSize);
-                glBindTexture(GL_TEXTURE_2D, 0);
-                glFinish(); // Make sure texture is done before adding it
-
-                {
-                    std::lock_guard<std::mutex> lock(m_tileQueueMutex);
-					mTexturesToRender[tileID] = textureID;
-                }
-                memoryUsage += compressedImageSize;
-=======
                 memoryUsage += loadTileTexture(tileID);
->>>>>>> cc3ceb5d
                 //std::cout << "Texture cache in ImagePyramidRenderer using " << (float)memoryUsage / (1024 * 1024) << " MB" << std::endl;
             }
         });
