#pragma once

#include <FAST/Visualization/LabelColorRenderer.hpp>
#include <FAST/Data/Color.hpp>

namespace fast {

class RegionList;
class Image;
using LabelNames = std::map<uint, std::string>;

/**
 * @brief Renders text labels on top of Segmentation data
 *
 * Renders text labels (e.g. Blood, Bone, ..) with colors on top of Segmentation data.
 * A text label is rendered in the center of every segmentation region with an area larger than a given threshold.
 *
 * @ingroup renderers
 */
class FAST_EXPORT SegmentationLabelRenderer : public LabelColorRenderer {
    FAST_PROCESS_OBJECT(SegmentationLabelRenderer)
    public:
        FAST_CONSTRUCTOR(SegmentationLabelRenderer,
<<<<<<< HEAD
                         FAST_P(std::map<uint, std::string>), labelNames, = FAST_P(std::map<uint, std::string>)(),
                         FAST_P(std::map<uint, Color>), labelColors, = FAST_P(std::map<uint, Color>)(),
=======
                         LabelNames, labelNames, = LabelNames(),
                         LabelColors, labelColors, = LabelColors(),
>>>>>>> 1e0f9177
                         float, areaThreshold, = 1.0f
        )
        void setLabelNames(std::map<uint, std::string> labelNames);
        void setLabelName(uint label, std::string name);
        void setAreaThreshold(float threshold);
        void draw(Matrix4f perspectiveMatrix, Matrix4f viewingMatrix, float zNear, float zFar, bool mode2D) override;
        void loadAttributes() override;
    protected:
        void execute() override;

        std::unordered_map<uint, uint> mTexturesToRender;
        std::unordered_map<uint, uint> mVAO;
        std::unordered_map<uint, uint> mVBO;
        std::unordered_map<uint, uint> mEBO;
        std::unordered_map<uint, std::shared_ptr<RegionList>> m_regions;
        std::unordered_map<uint, std::shared_ptr<Image>> mImageUsed;
        /**
         * Timestamp used to generate texture
         */
        std::unordered_map<uint, uint64_t> mDataTimestamp;
        std::unordered_map<uint, float> mScales;
        std::map<uint, std::string> m_labelNames;

        uint mFontSize;
        Vector2f m_worldPosition;
        Vector2f m_viewPosition;
        float m_textHeightInMM = 1.0f;
        bool m_centerPosition = true;
        bool m_dynamicSize = true;
        float m_areaThreshold;
};

}<|MERGE_RESOLUTION|>--- conflicted
+++ resolved
@@ -21,13 +21,8 @@
     FAST_PROCESS_OBJECT(SegmentationLabelRenderer)
     public:
         FAST_CONSTRUCTOR(SegmentationLabelRenderer,
-<<<<<<< HEAD
-                         FAST_P(std::map<uint, std::string>), labelNames, = FAST_P(std::map<uint, std::string>)(),
-                         FAST_P(std::map<uint, Color>), labelColors, = FAST_P(std::map<uint, Color>)(),
-=======
                          LabelNames, labelNames, = LabelNames(),
                          LabelColors, labelColors, = LabelColors(),
->>>>>>> 1e0f9177
                          float, areaThreshold, = 1.0f
         )
         void setLabelNames(std::map<uint, std::string> labelNames);
