#pragma once

#include <FAST/Visualization/ImageRenderer/ImageRenderer.hpp>

namespace fast {

/**
 * @brief Renders a vector field image using colors
 *
 * @ingroup renderers
 */
class FAST_EXPORT VectorFieldColorRenderer : public ImageRenderer {
    FAST_PROCESS_OBJECT(VectorFieldColorRenderer)
    public:
<<<<<<< HEAD
        FAST_CONSTRUCTOR(VectorFieldColorRenderer, float, maxOpacity, = 0.5f, float, maxLength, = -1.0f)
=======
        FAST_CONSTRUCTOR(VectorFieldColorRenderer,
                         float, maxOpacity, = 0.5f,
                         float, maxLength, = -1.0f)
>>>>>>> 1e0f9177
        /**
         * Set the maximum opacity for the color overlay.
         *
         * @param maxOpacity
         */
        void setMaxOpacity(float maxOpacity);
        void setMaxLength(float max);
    private:
        void draw(Matrix4f perspectiveMatrix, Matrix4f viewingMatrix, float zNear, float zFar, bool mode2D) override;

        float m_maxOpacity = 0.5f;
        float m_maxLength = -1.0;
};

}<|MERGE_RESOLUTION|>--- conflicted
+++ resolved
@@ -12,13 +12,9 @@
 class FAST_EXPORT VectorFieldColorRenderer : public ImageRenderer {
     FAST_PROCESS_OBJECT(VectorFieldColorRenderer)
     public:
-<<<<<<< HEAD
-        FAST_CONSTRUCTOR(VectorFieldColorRenderer, float, maxOpacity, = 0.5f, float, maxLength, = -1.0f)
-=======
         FAST_CONSTRUCTOR(VectorFieldColorRenderer,
                          float, maxOpacity, = 0.5f,
                          float, maxLength, = -1.0f)
->>>>>>> 1e0f9177
         /**
          * Set the maximum opacity for the color overlay.
          *
