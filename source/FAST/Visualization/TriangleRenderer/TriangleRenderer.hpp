#pragma once

#include "FAST/Data/Mesh.hpp"
#include "FAST/Data/Color.hpp"
#include "FAST/Visualization/Renderer.hpp"

namespace fast {

/**
 * @brief Renders triangle Mesh data
 *
 * @ingroup renderers
 */
class FAST_EXPORT TriangleRenderer : public Renderer {
    FAST_PROCESS_OBJECT(TriangleRenderer)
    public:
<<<<<<< HEAD
        FAST_CONSTRUCTOR(TriangleRenderer, Color, color, = Color::Green(), float, opacity, = 1, bool, wireframe, = false, float, specularReflection, = 0.8f)
=======
        FAST_CONSTRUCTOR(TriangleRenderer,
                         Color, color, = Color::Green(),
                         float, opacity, = 1,
                         bool, wireframe, = false,
                         float, specularReflection, = 0.8f
        )
>>>>>>> 1e0f9177
        uint addInputConnection(DataChannel::pointer port) override;
        uint addInputConnection(DataChannel::pointer port, Color color, float opacity);
        void setDefaultOpacity(float opacity);
        /**
         * Enable/disable renderer of wireframe instead of filled polygons
         * @param wireframe
         */
        void setWireframe(bool wireframe);
        void setDefaultColor(Color color);
        void setDefaultSpecularReflection(float specularReflection);
        void setColor(uint inputNr, Color color);
        void setLabelColor(int label, Color color);
        void setOpacity(uint inputNr, float opacity);
        void setLineSize(int size);
        /**
         * Ignore inverted normals. This gives a better visualization
         * if some normals in a mesh points have opposite direction.
         *
         * Default: true
         * @param ignore
         */
        void setIgnoreInvertedNormals(bool ignore);
    private:
        void draw(Matrix4f perspectiveMatrix, Matrix4f viewingMatrix, float zNear, float zFar, bool mode2D) override;

        std::unordered_map<uint, Color> mInputColors;
        std::unordered_map<int, Color> mLabelColors;
        std::unordered_map<uint, float> mInputOpacities;
        std::unordered_map<uint, uint> mVAO;
        Color mDefaultColor;
        float mDefaultSpecularReflection;
        float mDefaultOpacity;
        int mLineSize;
        bool mWireframe;
        bool mDefaultColorSet;
        bool mIgnoreInvertedNormals = true;
};

} // namespace fast<|MERGE_RESOLUTION|>--- conflicted
+++ resolved
@@ -14,16 +14,12 @@
 class FAST_EXPORT TriangleRenderer : public Renderer {
     FAST_PROCESS_OBJECT(TriangleRenderer)
     public:
-<<<<<<< HEAD
-        FAST_CONSTRUCTOR(TriangleRenderer, Color, color, = Color::Green(), float, opacity, = 1, bool, wireframe, = false, float, specularReflection, = 0.8f)
-=======
         FAST_CONSTRUCTOR(TriangleRenderer,
                          Color, color, = Color::Green(),
                          float, opacity, = 1,
                          bool, wireframe, = false,
                          float, specularReflection, = 0.8f
         )
->>>>>>> 1e0f9177
         uint addInputConnection(DataChannel::pointer port) override;
         uint addInputConnection(DataChannel::pointer port, Color color, float opacity);
         void setDefaultOpacity(float opacity);
