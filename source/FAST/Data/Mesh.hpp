#ifndef SURFACE_HPP_
#define SURFACE_HPP_

#include "SpatialDataObject.hpp"
#include "DynamicData.hpp"
#include "FAST/Data/Access/Access.hpp"
#include <vector>
#include "FAST/Data/DataTypes.hpp"
#include "FAST/Data/Access/VertexBufferObjectAccess.hpp"
#include "FAST/Data/Access/MeshAccess.hpp"
#include "FAST/Data/Access/MeshOpenCLAccess.hpp"
#include <condition_variable>
#include <unordered_map>

namespace fast {

<<<<<<< HEAD
class FAST_EXPORT  Mesh : public SpatialDataObject {
=======
/**
 * \brief The mesh data object contains vertices and optionally a set of lines and/or triangles.
 *      Each vertex is represented as a MeshVertex and the lines and triangles as MeshLine and MeshTriangle respectively.
 */
class Mesh : public SpatialDataObject {
>>>>>>> 6162b387
    FAST_OBJECT(Mesh)
    public:
        void create(
                std::vector<MeshVertex> vertices,
                std::vector<MeshLine> lines = {},
                std::vector<MeshTriangle> triangles = {}
        );
        void create(unsigned int nrOfTriangles);
        VertexBufferObjectAccess::pointer getVertexBufferObjectAccess(accessType access, OpenCLDevice::pointer device);
        MeshAccess::pointer getMeshAccess(accessType access);
        MeshOpenCLAccess::pointer getOpenCLAccess(accessType access, OpenCLDevice::pointer device);
        int getNrOfTriangles() const;
        int getNrOfLines() const;
        int getNrOfVertices() const;
        void setBoundingBox(BoundingBox box);
        ~Mesh();
    private:
        Mesh();
        void freeAll();
        void free(ExecutionDevice::pointer device);
        void setAllDataToOutOfDate();
        void updateOpenCLBufferData(OpenCLDevice::pointer device);

        bool mIsInitialized;

        // VBO data
        bool mVBOHasData;
        bool mVBODataIsUpToDate;
        GLuint mVBOID;
        uint mNrOfTriangles;

        // Host data
        bool mHostHasData;
        bool mHostDataIsUpToDate;
        std::vector<MeshVertex> mVertices;
        std::vector<MeshLine> mLines;
        std::vector<MeshTriangle> mTriangles;

        // OpenCL buffer data
        std::unordered_map<OpenCLDevice::pointer, cl::Buffer*> mCoordinatesBuffers;
        std::unordered_map<OpenCLDevice::pointer, cl::Buffer*> mLinesBuffers;
        std::unordered_map<OpenCLDevice::pointer, cl::Buffer*> mTrianglesBuffers;
        std::unordered_map<OpenCLDevice::pointer, bool> mCLBuffersIsUpToDate;

        // Declare as friends so they can get access to the accessFinished methods
        friend class MeshAccess;
        friend class VertexBufferObjectAccess;
        friend class MeshOpenCLAccess;
};

} // end namespace fast


#endif /* SURFACE_HPP_ */<|MERGE_RESOLUTION|>--- conflicted
+++ resolved
@@ -14,15 +14,11 @@
 
 namespace fast {
 
-<<<<<<< HEAD
-class FAST_EXPORT  Mesh : public SpatialDataObject {
-=======
 /**
  * \brief The mesh data object contains vertices and optionally a set of lines and/or triangles.
  *      Each vertex is represented as a MeshVertex and the lines and triangles as MeshLine and MeshTriangle respectively.
  */
-class Mesh : public SpatialDataObject {
->>>>>>> 6162b387
+class FAST_EXPORT Mesh : public SpatialDataObject {
     FAST_OBJECT(Mesh)
     public:
         void create(
