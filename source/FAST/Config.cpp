#include "Config.hpp"
#include "Exception.hpp"
#include "Utility.hpp"
#include <fstream>
#include <QNetworkAccessManager>
#include <QNetworkReply>
#include <QNetworkRequest>
#include <QEventLoop>
#include <QUrl>
#include <FAST/Visualization/Window.hpp>
#include <QElapsedTimer>
#include <QStandardPaths>
#include <QDir>
#include <zip/zip.h>

// Includes needed to get path of dynamic library
#ifdef _WIN32
#include <windows.h>
#else
#define __USE_GNU 1
#include <dlfcn.h>
#endif

namespace fast {

		namespace {
			// Initialize global variables, put in anonymous namespace to hide them
			bool mConfigurationLoaded = false;
			std::string mConfigFilename = "";
			std::string mBasePath = "";
			std::string mTestDataPath;
			std::string mKernelSourcePath;
			std::string mKernelBinaryPath;
			std::string mDocumentationPath;
			std::string mPipelinePath;
			std::string mLibraryPath;
			std::string mQtPluginsPath;
			StreamingMode m_streamingMode = STREAMING_MODE_PROCESS_ALL_FRAMES;
		}

		std::string Config::getPath() {
			if (mBasePath != "")
				return mBasePath;
			std::string path = "";
			std::string slash = "/";
			// Find path of the FAST dynamic library
			// The fast_configuration.txt file should lie in the folder below
#ifdef _WIN32
			// http://stackoverflow.com/questions/6924195/get-dll-path-at-runtime
			HMODULE hm = NULL;

			if (!GetModuleHandleExA(GET_MODULE_HANDLE_EX_FLAG_FROM_ADDRESS |
				GET_MODULE_HANDLE_EX_FLAG_UNCHANGED_REFCOUNT,
				(LPCSTR)&getPath,
				&hm)) {
				int ret = GetLastError();
				throw Exception("Error reading dyanmic library address in getPath()");
			}
			char dlpath[MAX_PATH];
			GetModuleFileNameA(hm, dlpath, sizeof(dlpath));
			path = std::string(dlpath);
			path = replace(path, "\\", "/"); // Replace windows \ with /
			path = replace(path, "/FAST.dll", "");
#else
			// http://stackoverflow.com/questions/1681060/library-path-when-dynamically-loaded
			Dl_info dl_info;
			int ret = dladdr((void *)&getPath, &dl_info);
			if (ret == 0)
				throw Exception("Error reading dynamic library address in getPath()");
			const char* dlpath = dl_info.dli_fname;
			path = std::string(dlpath);
			// Remove lib name and lib folder
			int libPos = path.rfind(slash + "lib" + slash);
			path = path.substr(0, libPos) + slash + "bin";
#endif


			path = path + slash; // Make sure there is a slash at the end
			return path;
		}
		
		void Config::loadConfiguration() {
			if (mConfigurationLoaded)
				return;

			// Set default paths
			// Check if data is located in the FAST folder and if so use that
			if(fileExists(getPath() + "../../data/LICENSE.md")) {
				mTestDataPath = getPath() + "../../data/";
			} else {
#ifdef WIN32
				mTestDataPath = "C:/ProgramData/FAST/data/";
#else
				mTestDataPath = QDir::homePath().toStdString() + "/.FAST/data/";
#endif
			}
#ifdef WIN32
			mKernelBinaryPath = "C:/ProgramData/FAST/kernel_binaries/";
			mPipelinePath = "C:/ProgramData/FAST/pipelines/";
			std::string writeablePath = "C:/ProgramData/FAST/";
			mLibraryPath = getPath();
#else
			mKernelBinaryPath = QDir::homePath().toStdString() + "/.FAST/kernel_binaries/";
			mPipelinePath = QDir::homePath().toStdString() + "/.FAST/pipelines/";
			std::string writeablePath = QDir::homePath().toStdString() + "/.FAST/";
			mLibraryPath = getPath() + "/../lib/";
#endif
			mKernelSourcePath = getPath() + "../../source/FAST/";
			mDocumentationPath = getPath() + "../../doc/";
			mQtPluginsPath = getPath() + "../plugins/";

			createDirectories(mTestDataPath);
			createDirectories(mPipelinePath);

			/*
			// Copy pipelines (first time only)
			for(auto&& pipeline : getDirectoryList(mPipelinePath)) {
				if(!fileExists(mPipelinePath)) {
					// Copy file from source folder
					std::ifstream  src(mPipelinePath + pipeline, std::ios::binary);
					std::ofstream  dst(writeablePath + "pipelines/" + pipeline, std::ios::binary);

					dst << src.rdbuf();
				}
			}
			*/

			// Read and parse configuration file
			// It should reside in the build folder when compiling, and in the root folder when using release
			std::string filename;
			if(mConfigFilename == "") {
				filename = getPath() + "fast_configuration.txt";
			}
			else {
				filename = mConfigFilename;
			}
			std::ifstream file(filename);
			if (!file.is_open()) {
				Reporter::warning() << "Unable to open the configuration file " << filename << ". Using defaults instead." << Reporter::end();
				mConfigurationLoaded = true;
				return;
			}
			Reporter::info() << "Loaded configuration file: " << filename << Reporter::end();

			do {
				std::string line;
				std::getline(file, line);
				trim(line);
				if (line[0] == '#' || line.size() == 0) {
					// Comment or empty line, skip
					continue;
				}
				std::vector<std::string> list = split(line, "=");
				if (list.size() != 2) {
					throw Exception("Error parsing configuration file. Expected key = value pair, got: " + line);
				}

				std::string key = list[0];
				std::string value = list[1];
				trim(key);
				trim(value);				

				if (key == "TestDataPath") {
					value = replace(value, "@ROOT@", getPath() + "/../");
					mTestDataPath = value;
				}
				else if (key == "KernelSourcePath") {
					value = replace(value, "@ROOT@", getPath() + "/../");
					mKernelSourcePath = value;
				}
				else if (key == "KernelBinaryPath") {
					value = replace(value, "@ROOT@", writeablePath);
					mKernelBinaryPath = value;
				}
				else if (key == "DocumentationPath") {
					value = replace(value, "@ROOT@", getPath() + "/../");
					mDocumentationPath = value;
				}
				else if (key == "PipelinePath") {
					value = replace(value, "@ROOT@", writeablePath);
					mPipelinePath = value;
				}
				else if (key == "QtPluginsPath") {
					value = replace(value, "@ROOT@", getPath() + "/../");
					mQtPluginsPath = value;
				}
				else if (key == "LibraryPath") {
					value = replace(value, "@ROOT@", getPath() + "/../");
					mLibraryPath = value;
				}
				else {
					throw Exception("Error parsing configuration file. Unrecognized key: " + key);
				}
			} while (!file.eof());
			file.close();

			Reporter::info() << "Test data path: " << mTestDataPath << Reporter::end();
			Reporter::info() << "Kernel source path: " << mKernelSourcePath << Reporter::end();
			Reporter::info() << "Kernel binary path: " << mKernelBinaryPath << Reporter::end();
			Reporter::info() << "Documentation path: " << mDocumentationPath << Reporter::end();
			Reporter::info() << "Pipeline path: " << mPipelinePath << Reporter::end();
			Reporter::info() << "Qt plugins path: " << mQtPluginsPath << Reporter::end();
            Reporter::info() << "Library path: " << mLibraryPath << Reporter::end();

			mConfigurationLoaded = true;
		}

		std::string Config::getTestDataPath() {
			loadConfiguration();
			return mTestDataPath;
		}

		std::string Config::getKernelSourcePath() {
			loadConfiguration();
			return mKernelSourcePath;
		}

		std::string Config::getKernelBinaryPath() {
			loadConfiguration();
			return mKernelBinaryPath;
		}

		std::string Config::getDocumentationPath() {
			loadConfiguration();
			return mDocumentationPath;
		}

		std::string Config::getPipelinePath() {
			loadConfiguration();
			return mPipelinePath;
		}

		std::string Config::getLibraryPath() {
		    loadConfiguration();
		    return mLibraryPath;
		}

		std::string Config::getQtPluginsPath() {
			loadConfiguration();
			return mQtPluginsPath;
		}

		void Config::setConfigFilename(std::string filename) {
			mConfigFilename = filename;
			loadConfiguration();
		}

		void Config::setBasePath(std::string path) {
			mBasePath = path;
			if (mBasePath[mBasePath.size() - 1] != '/')
				mBasePath += "/";
			mTestDataPath = getPath() + "../data/";
			mKernelSourcePath = getPath() + "../source/FAST/";
			mKernelBinaryPath = getPath() + "kernel_binaries/";
			mDocumentationPath = getPath() + "../doc/";
			mPipelinePath = getPath() + "../pipelines/";
			mQtPluginsPath = getPath() + "../plugins/";
#ifdef WIN32
            mLibraryPath = getPath() + "../bin/";
#else
            mLibraryPath = getPath() + "../lib/";
#endif
			loadConfiguration();
		}

		void Config::setTestDataPath(std::string path) {
			mTestDataPath = path;
		}

		void Config::setKernelSourcePath(std::string path) {
			mKernelSourcePath = path;
		}

		void Config::setKernelBinaryPath(std::string path) {
			mKernelBinaryPath = path;
		}

		void Config::setDocumentationPath(std::string path) {
			mDocumentationPath = path;
		}

		void Config::setPipelinePath(std::string path) {
			mPipelinePath = path;
		}

		void Config::setStreamingMode(StreamingMode mode) {
		    m_streamingMode = mode;
		}

		StreamingMode Config::getStreamingMode() {
		    return m_streamingMode;
		}

		void downloadTestDataIfNotExists(std::string destination, bool force) {
			if(destination.empty())
				destination = Config::getTestDataPath();
			if(!force && fileExists(destination + "/LICENSE.md"))
				return;
			std::cout << "Downloading test data (~2GB) to " << destination << std::endl;
			createDirectories(destination);
			std::cout << "Progress: " << std::endl;
			Window::initializeQtApp();
			QNetworkAccessManager manager;
			QUrl url("http://fast.eriksmistad.no/download/FAST_Test_Data.zip");
			QNetworkRequest request(url);
			auto timer = new QElapsedTimer;
			timer->start();
			auto reply = manager.get(request);
			int step = 5;
			int progress = step;
			QObject::connect(reply, &QNetworkReply::downloadProgress, [&progress, timer, step](quint64 current, quint64 max) {
				int percent = ((float)current / max) * 100;
				float speed = ((float)timer->elapsed() / 1000.0f)/percent;
				uint64_t remaining = speed * (100 - percent);
				if(percent >= progress) {
					std::cout << percent << "% - ETA ~" << (int)std::ceil((float)remaining / 60) << " minutes. " << std::endl;;
					progress += step;
				}
			});
<<<<<<< HEAD
			auto tempLocation = QStandardPaths::writableLocation(QStandardPaths::TempLocation) + "/FAST_Test_Data.zip";
			QFile file(tempLocation);
=======
			auto tempLocation = QStandardPaths::writableLocation(QStandardPaths::TempLocation);
			QFile file(tempLocation + "/FAST_Test_Data.zip");
>>>>>>> 2517daa0
			if(!file.open(QIODevice::WriteOnly)) {
				throw Exception("Could not write to " + tempLocation.toStdString());
			}
			QObject::connect(reply, &QNetworkReply::readyRead, [&reply, &file]() {
				file.write(reply->read(reply->bytesAvailable()));
			});
			QObject::connect(&manager, &QNetworkAccessManager::finished, [reply, &file, destination]() {
				std::cout << "Finished downloading file. Processing.." << std::endl;
				file.close();
				std::cout << "Unzipping the data file ..." << std::endl;
				zip_extract(file.fileName().toStdString().c_str(), (destination + "/../").c_str(), nullptr, nullptr);
				file.remove();
				std::cout << "Done." << std::endl;
			});

			auto eventLoop = new QEventLoop(&manager);

			// Make sure to quit the event loop when download is finished
			QObject::connect(&manager, &QNetworkAccessManager::finished, eventLoop, &QEventLoop::quit);

			// Wait for it to finish
			eventLoop->exec();

		}

}; // end namespace fast<|MERGE_RESOLUTION|>--- conflicted
+++ resolved
@@ -317,13 +317,8 @@
 					progress += step;
 				}
 			});
-<<<<<<< HEAD
 			auto tempLocation = QStandardPaths::writableLocation(QStandardPaths::TempLocation) + "/FAST_Test_Data.zip";
 			QFile file(tempLocation);
-=======
-			auto tempLocation = QStandardPaths::writableLocation(QStandardPaths::TempLocation);
-			QFile file(tempLocation + "/FAST_Test_Data.zip");
->>>>>>> 2517daa0
 			if(!file.open(QIODevice::WriteOnly)) {
 				throw Exception("Could not write to " + tempLocation.toStdString());
 			}
