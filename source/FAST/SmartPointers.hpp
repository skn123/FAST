--- conflicted
+++ resolved
@@ -5,10 +5,6 @@
 #define _USE_MATH_DEFINES
 #include "FAST/Exception.hpp"
 #include "FAST/Reporter.hpp"
-<<<<<<< HEAD
-#include "FAST/Paths.hpp"
-=======
->>>>>>> a766a248
 #include <memory>
 
 #define FAST_OBJECT(className)                                  \
@@ -90,47 +86,26 @@
         SharedPointer(SharedPointer<U> object) {
             if(!object.isValid())
                 throw Exception("Cast from " + U::getStaticNameOfClass() + " to " + T::getStaticNameOfClass() + " failed because object was invalid (uninitialized or deleted).");
-<<<<<<< HEAD
-            std::shared_ptr<T> ptr = std::dynamic_pointer_cast<T>(object.getPtr());
-            if(ptr == NULL)
-                throw Exception("Illegal cast from " + U::getStaticNameOfClass() + " to " + T::getStaticNameOfClass());
-            mSmartPtr = std::shared_ptr<T>(ptr);
-=======
             mSmartPtr = std::dynamic_pointer_cast<T>(object.getPtr());
             if(mSmartPtr == NULL)
                 throw Exception("Illegal cast from " + U::getStaticNameOfClass() + " to " + T::getStaticNameOfClass());
->>>>>>> a766a248
         }
         template <class U>
         SharedPointer(WeakPointer<U> object) {
             if(!object.isValid())
                 throw Exception("Cast from " + U::getStaticNameOfClass() + " to " + T::getStaticNameOfClass() + " failed because object was invalid (uninitialized or deleted).");
-<<<<<<< HEAD
-            std::shared_ptr<T> ptr = std::dynamic_pointer_cast<T>(object.getPtr().lock());
-            if(ptr == NULL)
-                throw Exception("Illegal cast from " + U::getStaticNameOfClass() + " to " + T::getStaticNameOfClass());
-            mSmartPtr = std::shared_ptr<T>(ptr);
-=======
             mSmartPtr = std::dynamic_pointer_cast<T>(object.getPtr().lock());
             if(mSmartPtr == NULL)
                 throw Exception("Illegal cast from " + U::getStaticNameOfClass() + " to " + T::getStaticNameOfClass());
->>>>>>> a766a248
         }
 
         template <class U>
         SharedPointer<T> &operator=(const SharedPointer<U> &other) {
             if(!other.isValid())
                 throw Exception("Cast from " + U::getStaticNameOfClass() + " to " + T::getStaticNameOfClass() + " failed because object was invalid (uninitialized or deleted).");
-<<<<<<< HEAD
-            std::shared_ptr<T> ptr = std::dynamic_pointer_cast<T>(other.getPtr());
-            if(ptr == NULL)
-                throw Exception("Illegal cast from " + U::getStaticNameOfClass() + " to " + T::getStaticNameOfClass());
-            mSmartPtr = std::shared_ptr<T>(ptr);
-=======
             mSmartPtr = std::dynamic_pointer_cast<T>(other.getPtr());
             if(mSmartPtr == NULL)
                 throw Exception("Illegal cast from " + U::getStaticNameOfClass() + " to " + T::getStaticNameOfClass());
->>>>>>> a766a248
             return *this;
         }
 
