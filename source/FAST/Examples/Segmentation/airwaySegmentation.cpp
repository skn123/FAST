/**
 * @example airwaySegmentation.cpp
 */
#include <FAST/Exporters/MetaImageExporter.hpp>
#include <FAST/Exporters/VTKMeshFileExporter.hpp>
#include "FAST/Algorithms/AirwaySegmentation/AirwaySegmentation.hpp"
#include "FAST/Importers/ImageFileImporter.hpp"
#include "FAST/Algorithms/SurfaceExtraction/SurfaceExtraction.hpp"
#include "FAST/Algorithms/CenterlineExtraction/CenterlineExtraction.hpp"
#include "FAST/Visualization/TriangleRenderer/TriangleRenderer.hpp"
#include "FAST/Visualization/LineRenderer/LineRenderer.hpp"
#include "FAST/Visualization/SimpleWindow.hpp"
#include "FAST/Tools/CommandLineParser.hpp"

using namespace fast;

int main(int argc, char** argv) {
    Reporter::setGlobalReportMethod(Reporter::COUT); // TODO remove
	CommandLineParser parser("Airway segmentation");
    parser.addPositionVariable(1, "filename", Config::getTestDataPath() + "CT/CT-Thorax.mhd");
    parser.addVariable("smoothing", "0.5", "How much smoothing to apply before segmentation");
    parser.addVariable("seed", false, "Manual seed point coordinate (--seed x,y,z)");
    parser.addVariable("export_segmentation", false, "Filename to export segmentation volume to. Example: segmentation.mhd");
    parser.addVariable("export_centerline", false, "Filename to export centerline to. Example: centerline.vtk");
	parser.parse(argc, argv);

	// Import CT data
	auto importer = ImageFileImporter::create(parser.get(1));

	// Do airway segmentation
	auto segmentation = AirwaySegmentation::create(parser.get<float>("smoothing"))->connect(importer);
	if(parser.gotValue("seed"))
        segmentation->setSeedPoint(parser.get<Vector3i>("seed"));

	// Extract centerline from segmentation
	auto centerline = CenterlineExtraction::create()->connect(segmentation);

    // Export data if user has specified to do so
    if(parser.gotValue("export_segmentation")) {
        auto exporter = MetaImageExporter::create(parser.get("export_segmentation"))
                ->connect(segmentation);
        exporter->run();
    }
    if(parser.gotValue("export_centerline")) {
        auto exporter = VTKMeshFileExporter::create(parser.get("export_centerline"))
                ->connect(centerline);
        exporter->run();
    }
	if(parser.gotValue("export_segmentation") || parser.gotValue("export_centerline"))
		return 0; // Dont render if exporting..

	// Extract surface from segmentation
<<<<<<< HEAD
	auto extraction = SurfaceExtraction::create();
	extraction->setInputConnection(segmentation->getOutputPort());
=======
	auto extraction = SurfaceExtraction::create()->connect(segmentation);
>>>>>>> 1e0f9177

	// Set up renderers and window
	auto renderer = TriangleRenderer::create()->connect(extraction);

	auto lineRenderer = LineRenderer::create(Color::Blue(), true)->connect(centerline);

	auto window = SimpleWindow3D::create()->connect({renderer, lineRenderer});
#ifdef FAST_CONTINUOUS_INTEGRATION
	// This will automatically close the window after 5 seconds, used for CI testing
    window->setTimeout(5*1000);
#endif
	window->run();


}<|MERGE_RESOLUTION|>--- conflicted
+++ resolved
@@ -50,12 +50,7 @@
 		return 0; // Dont render if exporting..
 
 	// Extract surface from segmentation
-<<<<<<< HEAD
-	auto extraction = SurfaceExtraction::create();
-	extraction->setInputConnection(segmentation->getOutputPort());
-=======
 	auto extraction = SurfaceExtraction::create()->connect(segmentation);
->>>>>>> 1e0f9177
 
 	// Set up renderers and window
 	auto renderer = TriangleRenderer::create()->connect(extraction);
