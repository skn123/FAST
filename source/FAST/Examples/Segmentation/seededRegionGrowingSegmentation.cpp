--- conflicted
+++ resolved
@@ -28,12 +28,7 @@
                   })->connect(importer);
 
     // Extraction surface mesh from segmentation
-<<<<<<< HEAD
-    auto extraction = SurfaceExtraction::create();
-    extraction->setInputConnection(segmentation->getOutputPort());
-=======
     auto extraction = SurfaceExtraction::create()->connect(segmentation);
->>>>>>> 1e0f9177
 
     // Render and visualize the mesh
     auto surfaceRenderer = TriangleRenderer::create()->connect(extraction);
