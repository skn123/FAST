/**
 * @example lungSegmentation.cpp
 */
#include <FAST/Tools/CommandLineParser.hpp>
#include <FAST/Exporters/MetaImageExporter.hpp>
#include <FAST/Exporters/VTKMeshFileExporter.hpp>
#include <FAST/Algorithms/CenterlineExtraction/CenterlineExtraction.hpp>
#include <FAST/Visualization/LineRenderer/LineRenderer.hpp>
#include "FAST/Importers/ImageFileImporter.hpp"
#include "FAST/Visualization/ImageRenderer/ImageRenderer.hpp"
#include "FAST/Visualization/SegmentationRenderer/SegmentationRenderer.hpp"
#include "FAST/Visualization/TriangleRenderer/TriangleRenderer.hpp"
#include "FAST/Visualization/SimpleWindow.hpp"
#include "FAST/Algorithms/SurfaceExtraction/SurfaceExtraction.hpp"
#include "FAST/Algorithms/LungSegmentation/LungSegmentation.hpp"

using namespace fast;

int main(int argc, char** argv) {
    CommandLineParser parser("Lung segmentation", "Segments the lungs, airways and blood vessels");
    parser.addPositionVariable(1, "input-filename", Config::getTestDataPath() + "CT/CT-Thorax.mhd");
    parser.addVariable("output-path", false, "Save data to this path in mhd and vtk format");
    parser.addOption("blood-vessel-centerline", "Extract centerline from blood vessels");
    parser.parse(argc, argv);

    // Import image from file using the ImageFileImporter
    auto importer = ImageFileImporter::create(parser.get("input-filename"));

    // Perform lung segmentation (this will also extract the airways using AirwaySegmentation)
    auto segmentation = LungSegmentation::create(Vector3i::Zero(), true)->connect(importer);

    auto centerline = CenterlineExtraction::create();
    if(parser.getOption("blood-vessel-centerline")) {
        centerline->connect(segmentation, 2);
        centerline->getReporter().setGlobalReportMethod(Reporter::COUT);
    }

    if(parser.gotValue("output-path")) {
        auto exporter = MetaImageExporter::New();
        exporter->setFilename(join(parser.get("output-path"), "vessel_segmentation.mhd"));
        exporter->setInputConnection(segmentation->getOutputPort(2));

        auto exporter2 = MetaImageExporter::New();
        exporter2->setFilename(join(parser.get("output-path"), "lung_segmentation.mhd"));
        exporter2->setInputConnection(segmentation->getOutputPort(0));

        auto exporter3 = MetaImageExporter::New();
        exporter3->setFilename(join(parser.get("output-path"), "airway_segmentation.mhd"));
        exporter3->setInputConnection(segmentation->getOutputPort(1));

        if(parser.getOption("blood-vessel-centerline")) {
            auto exporter2 = VTKMeshFileExporter::New();
            exporter2->setFilename(join(parser.get("output-path"), "centerline.vtk"));
            exporter2->setInputConnection(centerline->getOutputPort());
            exporter2->update();
        }
        exporter->update();
        exporter2->update();
        exporter3->update();
    } else {

        // Extract lung surface
        auto extraction = SurfaceExtraction::create();
        extraction->setInputConnection(segmentation->getOutputPort());

        // Extract airway surface
        auto extraction2 = SurfaceExtraction::create();
        extraction2->setInputConnection(segmentation->getOutputPort(1));

        // Extract blood vessel
        auto extraction3 = SurfaceExtraction::create();
<<<<<<< HEAD
        extraction3->setInputConnection(segmentation->getBloodVesselOutputPort());
=======
        extraction3->setInputConnection(segmentation->getOutputPort(2));
>>>>>>> 1e0f9177

        // Render both surfaces with different color
        auto renderer = TriangleRenderer::New();
        renderer->addInputConnection(extraction->getOutputPort(), Color::Green(), 0.6f);
        renderer->addInputConnection(extraction2->getOutputPort(), Color::Red(), 1.0f);
        renderer->addInputConnection(extraction3->getOutputPort(), Color::Blue(), 1.0f);

        auto window = SimpleWindow::New();
        window->addRenderer(renderer);

        if(parser.getOption("blood-vessel-centerline")) {
            auto lineRenderer = LineRenderer::New();
            lineRenderer->addInputConnection(centerline->getOutputPort());
            lineRenderer->setDefaultDrawOnTop(true);
            window->addRenderer(lineRenderer);
        }

#ifdef FAST_CONTINUOUS_INTEGRATION
        // This will automatically close the window after 5 seconds, used for CI testing
        window->setTimeout(5*1000);
#endif
        window->start();
    }
}<|MERGE_RESOLUTION|>--- conflicted
+++ resolved
@@ -69,11 +69,7 @@
 
         // Extract blood vessel
         auto extraction3 = SurfaceExtraction::create();
-<<<<<<< HEAD
-        extraction3->setInputConnection(segmentation->getBloodVesselOutputPort());
-=======
         extraction3->setInputConnection(segmentation->getOutputPort(2));
->>>>>>> 1e0f9177
 
         // Render both surfaces with different color
         auto renderer = TriangleRenderer::New();
