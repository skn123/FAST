--- conflicted
+++ resolved
@@ -17,11 +17,7 @@
     parser.addVariable("search-size", "11", "Search size of NLM");
     parser.addVariable("filter-size", "3", "Filter size of NLM");
     parser.addVariable("smoothing", "0.15", "Smoothing amount (paramter h in the NLM algorithmn)");
-<<<<<<< HEAD
-    parser.addVariable("input-multiplication-weight", "0.5", "Input image multiplication weight");
-=======
     parser.addVariable("input-multiplication-weight", "0.8", "Input image multiplication weight");
->>>>>>> 881128a1
     parser.addOption("disable-preprocessing", "Disable median preprocessing useful for ultrasound images.");
     parser.parse(argc, argv);
 
@@ -31,10 +27,6 @@
             parser.get<int>("filter-size"),
             parser.get<int>("search-size"),
             parser.get<float>("smoothing"),
-<<<<<<< HEAD
-            3,
-=======
->>>>>>> 881128a1
             parser.get<float>("input-multiplication-weight")
             )->connect(streamer);
     filter->enableRuntimeMeasurements();
