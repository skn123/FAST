--- conflicted
+++ resolved
@@ -14,15 +14,11 @@
     // Import images from files using the ImageFileStreamer
     ImageFileStreamer::pointer streamer = ImageFileStreamer::New();
     // The hashtag here will be replaced with an integer, starting with 0 as default
-<<<<<<< HEAD
     if(argc > 1) {
 		streamer->setFilenameFormat(argv[1]);
     } else {
-		streamer->setFilenameFormat(std::string(FAST_TEST_DATA_DIR)+"/US-2Dt/US-2Dt_#.mhd");
+        streamer->setFilenameFormat(std::string(FAST_TEST_DATA_DIR)+"/US/CarotidArtery/Right/US-2D_#.mhd");
     }
-=======
-    streamer->setFilenameFormat(std::string(FAST_TEST_DATA_DIR)+"/US/CarotidArtery/Right/US-2D_#.mhd");
->>>>>>> 45a2ff31
 
     // Renderer image
     ImageRenderer::pointer renderer = ImageRenderer::New();
