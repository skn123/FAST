--- conflicted
+++ resolved
@@ -2,10 +2,6 @@
 #include "FAST/RuntimeMeasurementManager.hpp"
 #include "FAST/Utility.hpp"
 #include <mutex>
-<<<<<<< HEAD
-#include <QDir>
-=======
->>>>>>> a766a248
 #include <fstream>
 #include "FAST/Config.hpp"
 
@@ -302,45 +298,20 @@
 
     std::string deviceName = getDevice(0).getInfo<CL_DEVICE_NAME>();
     std::size_t hash = std::hash<std::string>{}(buildOptions + deviceName);
-<<<<<<< HEAD
-    std::string binaryPath = std::string(OUL_OPENCL_KERNEL_BINARY_PATH);
-    std::string binaryFilename = binaryPath + filename + "_" + std::to_string(hash) + ".bin";
-    std::string cacheFilename = binaryPath + filename + "_" + std::to_string(hash) + ".cache";
-    if(binaryPath != "") {
-        // Remove shared path from filename
-        for(int i = 0; i < std::min(filename.size(), binaryPath.size()); i++) {
-            if(binaryPath[i] == filename[i]) {
-
-            } else {
-                binaryFilename = binaryPath + filename.substr(i) + "_" + std::to_string(hash) + ".bin";
-                cacheFilename = binaryPath + filename.substr(i) + "_" + std::to_string(hash) + ".cache";
-                break;
-            }
-        }
-    }
-=======
     std::string binaryPath = Config::getKernelBinaryPath();
     // TODO fix this for both install and build
     std::string kernelSourcePath = Config::getKernelSourcePath();
     std::string binaryFilename = binaryPath + filename.substr(kernelSourcePath.size()) + "_" + std::to_string(hash) + ".bin";
     std::string cacheFilename = binaryPath + filename.substr(kernelSourcePath.size()) + "_" + std::to_string(hash) + ".cache";
->>>>>>> a766a248
 
     // Create directories if they don't exist
     if(binaryFilename.rfind("/") != std::string::npos) {
         std::string directoryPath = binaryFilename.substr(0, binaryFilename.rfind("/"));
-<<<<<<< HEAD
-        QDir dir(directoryPath.c_str());
-        if (!dir.exists()) {
-            dir.mkpath(".");
-        }
-=======
 //        QDir dir(directoryPath.c_str());
 //        if (!dir.exists()) {
 //            dir.mkpath(".");
 //        }
         createDirectories(directoryPath);
->>>>>>> a766a248
     }
     FILE * file = fopen(binaryFilename.c_str(), "wb");
     if(!file)
@@ -403,28 +374,10 @@
 
     std::string deviceName = getDevice(0).getInfo<CL_DEVICE_NAME>();
     std::size_t hash = std::hash<std::string>{}(buildOptions + deviceName);
-<<<<<<< HEAD
-    std::string binaryPath = std::string(OUL_OPENCL_KERNEL_BINARY_PATH);
-    std::string binaryFilename = binaryPath + filename + "_" + std::to_string(hash) + ".bin";
-    std::string cacheFilename = binaryPath + filename + "_" + std::to_string(hash) + ".cache";
-    if(binaryPath != "") {
-        // Remove shared path from filename
-        for(int i = 0; i < std::min(filename.size(), binaryPath.size()); i++) {
-            if(binaryPath[i] == filename[i]) {
-
-            } else {
-                binaryFilename = binaryPath + filename.substr(i) + "_" + std::to_string(hash) + ".bin";
-                cacheFilename = binaryPath + filename.substr(i) + "_" + std::to_string(hash) + ".cache";
-                break;
-            }
-        }
-    }
-=======
     std::string binaryPath = Config::getKernelBinaryPath();
     std::string kernelSourcePath = Config::getKernelSourcePath();
     std::string binaryFilename = binaryPath + filename.substr(kernelSourcePath.size()) + "_" + std::to_string(hash) + ".bin";
     std::string cacheFilename = binaryPath + filename.substr(kernelSourcePath.size()) + "_" + std::to_string(hash) + ".cache";
->>>>>>> a766a248
 
     // Check if a binary file exists
     std::ifstream binaryFile(binaryFilename.c_str(), std::ios_base::binary | std::ios_base::in);
