#ifndef UTILITY_HPP_
#define UTILITY_HPP_
#include "FAST/ExecutionDevice.hpp"
#include "FAST/Data/DataTypes.hpp"
#include <algorithm>
#include <functional>
#include <cctype>
#include <locale>

// This file contains a set of utility functions

// Undefine windows crap
#undef min
#undef max

namespace fast {

double log2(double n);
double round(double n);
double round(double n, int decimals);

/**
 * Does simply x^2 = x*x
 * @tparam T
 * @param x a numeric value
 * @return x*x
 */
template <class T>
T square(T x) {
    return x*x;
}

template <typename ...Args>
std::string format(std::string format, Args && ... args) {
    auto size = std::snprintf(nullptr, 0, format.c_str(), std::forward<Args>(args)...);
    std::string output(size + 1, '\0');
    std::sprintf(&output[0], format.c_str(), std::forward<Args>(args)...);
    return output;
}

template<class T>
T min(T a, T b) {
    return a < b ? a : b;
}

template<class T>
T max(T a, T b) {
    return a > b ? a : b;
}

template<class T>
T sign(T value) {
    if(value > 0) {
        return 1;
    } else if (value < 0) {
        return -1;
    } else {
        return 0;
    }
}

unsigned int getPowerOfTwoSize(unsigned int size);
void* allocateDataArray(unsigned int voxels, DataType type, unsigned int nrOfComponents);
template <class T>
float getSumFromOpenCLImageResult(void* voidData, unsigned int size, unsigned int nrOfComponents) {
    T* data = (T*)voidData;
    float sum = 0.0f;
    for(unsigned int i = 0; i < size*nrOfComponents; i += nrOfComponents) {
        sum += data[i];
    }
    return sum;
}

void getMaxAndMinFromOpenCLImage(OpenCLDevice::pointer device, cl::Image2D image, DataType type, float* min, float* max);
void getMaxAndMinFromOpenCLImage(OpenCLDevice::pointer device, cl::Image3D image, DataType type, float* min, float* max);
void getMaxAndMinFromOpenCLBuffer(OpenCLDevice::pointer device, cl::Buffer buffer, unsigned int size, DataType type, float* min, float* max);
void getIntensitySumFromOpenCLImage(OpenCLDevice::pointer device, cl::Image2D image, DataType type, float* sum);

template <class T>
void getMaxAndMinFromData(void* voidData, unsigned int nrOfElements, float* min, float* max) {
    T* data = (T*)voidData;

    *min = std::numeric_limits<float>::max();
    *max = std::numeric_limits<float>::min();
    for(unsigned int i = 0; i < nrOfElements; i++) {
        if((float)data[i] < *min) {
            *min = (float)data[i];
        }
        if((float)data[i] > *max) {
            *max = (float)data[i];
        }
    }
}

template <class T>
float getSumFromData(void* voidData, unsigned int nrOfElements) {
    T* data = (T*)voidData;

    float sum = 0.0f;
    for(unsigned int i = 0; i < nrOfElements; i++) {
        sum += (float)data[i];
    }
    return sum;
}

cl::size_t<3> createRegion(unsigned int x, unsigned int y, unsigned int z);
cl::size_t<3> createRegion(Vector3ui size);
cl::size_t<3> createOrigoRegion();

std::string getCLErrorString(cl_int err);

/**
 * Function for splitting a string
 * @param input string
 * @param delimiter string
 * @return vector of strings
 */
std::vector<std::string> split(const std::string& input, const std::string& delimiter = " ");

// trim from start (in place)
static inline void ltrim(std::string &s) {
    s.erase(s.begin(), std::find_if(s.begin(), s.end(),
                                    std::not1(std::ptr_fun<int, int>(std::isspace))));
}

// trim from end (in place)
static inline void rtrim(std::string &s) {
    s.erase(std::find_if(s.rbegin(), s.rend(),
                         std::not1(std::ptr_fun<int, int>(std::isspace))).base(), s.end());
}

// trim from both ends (in place)
static inline void trim(std::string &s) {
    ltrim(s);
    rtrim(s);
}
<<<<<<< HEAD

template <class T>
static inline void hash_combine(std::size_t& seed, const T& v)
{
    std::hash<T> hasher;
    seed ^= hasher(v) + 0x9e3779b9 + (seed<<6) + (seed>>2);
}

} // end namespace fast

// Hasher for enums
// This is not working on windows:
#ifndef _WIN32
namespace std {
    template<class E>
	class hash {
        using sfinae = typename std::enable_if<std::is_enum<E>::value, E>::type;
    public:
        size_t operator()(const E&e) const {
            return std::hash<typename std::underlying_type<E>::type>()(e);
        }
    };
};
#endif
=======

/*
 * Replace all occurences of from to to in str
 */
std::string replace(std::string str, std::string find, std::string replacement);

template <class T>
static inline void hash_combine(std::size_t& seed, const T& v)
{
    std::hash<T> hasher;
    seed ^= hasher(v) + 0x9e3779b9 + (seed<<6) + (seed>>2);
}

void loadPerspectiveMatrix(float fovy, float aspect, float zNear, float zFar);

/*
 * Creates a directory at the given path.
 * Throws exception if it fails
 */
void createDirectory(std::string path);

/*
 * Creates all directories in the given path.
 * Throws exception if it fails
 */
void createDirectories(std::string path);



} // end namespace fast
>>>>>>> a766a248

#endif /* UTILITY_HPP_ */<|MERGE_RESOLUTION|>--- conflicted
+++ resolved
@@ -134,32 +134,6 @@
     ltrim(s);
     rtrim(s);
 }
-<<<<<<< HEAD
-
-template <class T>
-static inline void hash_combine(std::size_t& seed, const T& v)
-{
-    std::hash<T> hasher;
-    seed ^= hasher(v) + 0x9e3779b9 + (seed<<6) + (seed>>2);
-}
-
-} // end namespace fast
-
-// Hasher for enums
-// This is not working on windows:
-#ifndef _WIN32
-namespace std {
-    template<class E>
-	class hash {
-        using sfinae = typename std::enable_if<std::is_enum<E>::value, E>::type;
-    public:
-        size_t operator()(const E&e) const {
-            return std::hash<typename std::underlying_type<E>::type>()(e);
-        }
-    };
-};
-#endif
-=======
 
 /*
  * Replace all occurences of from to to in str
@@ -190,6 +164,5 @@
 
 
 } // end namespace fast
->>>>>>> a766a248
 
 #endif /* UTILITY_HPP_ */