#include "FAST/Algorithms/IterativeClosestPoint/IterativeClosestPoint.hpp"
#include "FAST/SceneGraph.hpp"
#undef min
#undef max
#include <limits>
#include <random>
#include <unordered_set>

namespace fast {

IterativeClosestPoint::IterativeClosestPoint() {
    createInputPort<Mesh>(0);
    createInputPort<Mesh>(1);
    mMaxIterations = 100;
    mMinErrorChange = 1e-5;
    mError = -1;
    mRandomSamplingPoints = 0;
    mDistanceThreshold = -1;
    mTransformationType = IterativeClosestPoint::RIGID;
    mIsModified = true;
    mTransformation = AffineTransformation::New();
}


void IterativeClosestPoint::setFixedMeshPort(ProcessObjectPort port) {
    setInputConnection(0, port);
}
void IterativeClosestPoint::setMovingMeshPort(ProcessObjectPort port) {
    setInputConnection(1, port);
}
void IterativeClosestPoint::setFixedMesh(Mesh::pointer data) {
    setInputData(0, data);
}
void IterativeClosestPoint::setMovingMesh(Mesh::pointer data) {
    setInputData(1, data);
}

AffineTransformation::pointer IterativeClosestPoint::getOutputTransformation() {
    return mTransformation;
}

float IterativeClosestPoint::getError() const {
    return mError;
}

inline double colorDistance(Vector3f e1, Vector3f e2) {
    e1 *= 255;
    e2 *= 255;
    long rmean = ( (long)e1.x() + (long)e2.x() ) / 2;
    long r = (long)e1.x() - (long)e2.x();
    long g = (long)e1.y() - (long)e2.y();
    long b = (long)e1.z() - (long)e2.z();
    return sqrt((((512+rmean)*r*r)>>8) + 4*g*g + (((767-rmean)*b*b)>>8));
}

/**
 * Create a new matrix which is matrix A rearranged.
 * This matrix has the same size as B
 */
inline MatrixXf rearrangeMatrixToClosestPoints(const MatrixXf A, const MatrixXf B, const MatrixXf Acolors, const MatrixXf Bcolors, float colorWeight) {
    MatrixXf result = MatrixXf::Constant(B.rows(), B.cols(), 0);

    struct CorrespondingPoint {
        float distance;
        Vector3f a;
        Vector3f b;
    };
    std::vector<CorrespondingPoint> points;

    // For each point in B, find the closest point in A
#pragma omp parallel for
    for(uint b = 0; b < B.cols(); ++b) {
        Vector3f pointInB = B.col(b);
        Vector3f Bcolor = Bcolors.col(b);
        float minDistance = std::numeric_limits<float>::max();
        uint closestPoint = 0;
        for(uint a = 0; a < A.cols(); ++a) {
            Vector3f pointInA = A.col(a);
            Vector3f Acolor = Acolors.col(a);
            float distance = (pointInA-pointInB).norm();
                    //colorWeight*(Acolor.dot(Bcolor) + 1.0f)*0.5f;
                    //colorWeight*(Acolor-Bcolor).norm();
            //std::cout << colorDistance(Acolor, Bcolor) << std::endl;
            //if(colorDistance(Acolor, Bcolor) < 100) {
                if(distance < minDistance) {
                    minDistance = distance;
                    closestPoint = a;
                }
            //}
        }
        result.col(b) = A.col(closestPoint);
    }

    return result;

}

/*
 * Get centroid
 */
Vector3f getCentroid(const MatrixXf m) {
    return m.rowwise().sum() / m.cols();
}

inline float sign(float value) {
    if(value > 0) {
        return 1.0f;
    } else if (value < 0) {
        return -1.0f;
    } else {
        return 0.0f;
    }
}

void IterativeClosestPoint::setTransformationType(
        const IterativeClosestPoint::TransformationType type) {
    mTransformationType = type;
    mIsModified = true;
}

void IterativeClosestPoint::execute() {
    float error = std::numeric_limits<float>::max(), previousError;
    uint iterations = 0;
    Mesh::pointer fixedMesh = getStaticInputData<Mesh>(0);
    Mesh::pointer movingMesh = getStaticInputData<Mesh>(1);

    // Get access to the two point sets
    MeshAccess::pointer accessFixedSet = fixedMesh->getMeshAccess(ACCESS_READ);
    MeshAccess::pointer accessMovingSet = movingMesh->getMeshAccess(ACCESS_READ);

    // Get transformations of point sets
    AffineTransformation::pointer fixedPointTransform2 = SceneGraph::getAffineTransformationFromData(fixedMesh);
    Eigen::Affine3f fixedPointTransform;
    fixedPointTransform.matrix() = fixedPointTransform2->matrix();
    AffineTransformation::pointer initialMovingTransform2 = SceneGraph::getAffineTransformationFromData(movingMesh);
    Eigen::Affine3f initialMovingTransform;
    initialMovingTransform.matrix() = initialMovingTransform2->matrix();

    // These matrices are 3xN, where N is number of vertices
    std::vector<MeshVertex> fixedVertices = accessFixedSet->getVertices();
    std::vector<MeshVertex> movingVertices = accessMovingSet->getVertices();
    MatrixXf movingPoints;
    MatrixXf fixedPoints;
    MatrixXf movingColors;
    MatrixXf fixedColors;

    // Select from moving
    if(mRandomSamplingPoints > 0) {
        std::default_random_engine distributionEngine;
        std::uniform_int_distribution<int> distribution(0, movingVertices.size() - 1);
        int samplesLeft = mRandomSamplingPoints;
        std::vector<MeshVertex> filteredMovingPoints;
        std::unordered_set<int> usedIndices;
        while(samplesLeft > 0) {
            int index = distribution(distributionEngine);
            if(usedIndices.count(index) > 0)
                continue;
            filteredMovingPoints.push_back(movingVertices[index]);
            usedIndices.insert(index);
            --samplesLeft;
        }
        movingPoints = MatrixXf::Zero(3, filteredMovingPoints.size());
        movingColors = MatrixXf::Zero(3, filteredMovingPoints.size());
        for(int i = 0; i < filteredMovingPoints.size(); ++i) {
            movingPoints.col(i) = filteredMovingPoints[i].getPosition();
            movingColors.col(i) = filteredMovingPoints[i].getColor();
        }
    } else {
        // Select all moving points
        movingPoints = MatrixXf::Zero(3, movingVertices.size());
        for(int i = 0; i < movingVertices.size(); ++i) {
            movingPoints.col(i) = movingVertices[i].getPosition();
        }
    }
    movingPoints = initialMovingTransform*movingPoints.colwise().homogeneous();

    // Select from fixed
    if(mDistanceThreshold > 0) {
        Vector3f centroid = getCentroid(movingPoints);
        std::vector<MeshVertex> filteredFixedPoints;
        for(int i = 0; i < fixedVertices.size(); ++i) {
            if ((centroid - fixedVertices[i].getPosition()).norm() < mDistanceThreshold)
                filteredFixedPoints.push_back(fixedVertices[i]);
        }

        fixedPoints = MatrixXf::Zero(3, filteredFixedPoints.size());
        fixedColors = MatrixXf::Zero(3, filteredFixedPoints.size());
        for(int i = 0; i < filteredFixedPoints.size(); ++i) {
            fixedPoints.col(i) = filteredFixedPoints[i].getPosition();
            fixedColors.col(i) = filteredFixedPoints[i].getColor();
        }
        reportInfo() << fixedVertices.size() << " points reduced to " << filteredFixedPoints.size() << reportEnd();
    } else {
        fixedPoints = MatrixXf::Zero(3, fixedVertices.size());
        for(int i = 0; i < fixedVertices.size(); ++i) {
            fixedPoints.col(i) = fixedVertices[i].getPosition();
        }
    }
    Eigen::Affine3f currentTransformation = Eigen::Affine3f::Identity();
    if(fixedPoints.size() == 0) {
        mTransformation->matrix() = currentTransformation.matrix();
        return;
    }
    fixedPoints = fixedPointTransform*fixedPoints.colwise().homogeneous();

    float colorWeight = 1.0f;

    // Want to choose the smallest one as moving
    bool invertTransform = false;
<<<<<<< HEAD
    if(false && fixedPoints.cols() < movingPoints.cols()) {
        reportInfo() << "switching fixed and moving" << Reporter::end;
        // Switch fixed and moving
        MatrixXf temp = fixedPoints;
        fixedPoints = movingPoints;
        movingPoints = temp;
        invertTransform = true;

        // Apply initial transformations
        movingPoints = fixedPointTransform*movingPoints.colwise().homogeneous();
        fixedPoints = initialMovingTransform*fixedPoints.colwise().homogeneous();
    } else {
        // Apply initial transformations
        movingPoints = initialMovingTransform*movingPoints.colwise().homogeneous();
        fixedPoints = fixedPointTransform*fixedPoints.colwise().homogeneous();
    }
	MatrixXf movedPoints = currentTransformation*(movingPoints.colwise().homogeneous());
    do {
        previousError = error;        

        // Match closest points using current transformation
        MatrixXf rearrangedFixedPoints = rearrangeMatrixToClosestPoints(
                fixedPoints, movedPoints);
=======
	MatrixXf movedPoints = currentTransformation*(movingPoints.colwise().homogeneous());
    // Match closest points using current transformation
    MatrixXf rearrangedFixedPoints = rearrangeMatrixToClosestPoints(
            fixedPoints, movedPoints, fixedColors, movingColors, colorWeight);
    do {
        previousError = error;        
>>>>>>> a766a248

        reportInfo() << "Processing " << rearrangedFixedPoints.cols() << " points in ICP" << reportEnd();
        // Get centroids
        Vector3f centroidFixed = getCentroid(rearrangedFixedPoints);
        //reportInfo() << "Centroid fixed: " << Reporter::end;
        //reportInfo() << centroidFixed << Reporter::end;
        Vector3f centroidMoving = getCentroid(movedPoints);
        //reportInfo() << "Centroid moving: " << Reporter::end;
        //reportInfo() << centroidMoving << Reporter::end;

        Eigen::Affine3f updateTransform = Eigen::Affine3f::Identity();

        if(mTransformationType == IterativeClosestPoint::RIGID) {
            // See http://se.mathworks.com/matlabcentral/fileexchange/27804-iterative-closest-point for ref
            // eq_point
            // Create correlation matrix H of the deviations from centroid
            MatrixXf H = (movedPoints.colwise() - centroidMoving)*
                    (rearrangedFixedPoints.colwise() - centroidFixed).transpose();

            // Do SVD on H
            Eigen::JacobiSVD<Eigen::MatrixXf> svd(H, Eigen::ComputeFullU | Eigen::ComputeFullV);

            // Estimate rotation as R=V*U.transpose()
            MatrixXf temp = svd.matrixV()*svd.matrixU().transpose();
            Matrix3f d = Matrix3f::Identity();
            d(2,2) = sign(temp.determinant());
            Matrix3f R = svd.matrixV()*d*svd.matrixU().transpose();

            // Estimate translation
            Vector3f T = centroidFixed - R*centroidMoving;

            updateTransform.linear() = R;
            updateTransform.translation() = T;
        } else {
            // Only translation
            Vector3f T = centroidFixed - centroidMoving;
            updateTransform.translation() = T;
        }

        // Update current transformation
        currentTransformation = updateTransform*currentTransformation;

		// Move points
		movedPoints = currentTransformation*(movingPoints.colwise().homogeneous());

<<<<<<< HEAD
        // Calculate RMS error		
=======
        // Calculate RMS error
        // Should we rearrange the points here?
        rearrangedFixedPoints = rearrangeMatrixToClosestPoints(
                fixedPoints, movedPoints, fixedColors, movingColors, colorWeight);
>>>>>>> a766a248
		MatrixXf distance = rearrangedFixedPoints - movedPoints;
        error = 0;
        for(uint i = 0; i < distance.cols(); i++) {
            error += square(distance.col(i).norm());
        }
        error = sqrt(error / distance.cols());

        iterations++;
        reportInfo() << "ICP error: " << error << Reporter::end;
        // To continue, change in error has to be above min error change and nr of iterations less than max iterations
    } while(previousError-error > mMinErrorChange && iterations < mMaxIterations);


    if(invertTransform){
        currentTransformation = currentTransformation.inverse();
    }
    reportInfo() << "Final transform: " << currentTransformation.matrix() << reportEnd();

    mError = error;
    mTransformation->matrix() = currentTransformation.matrix();
}

void IterativeClosestPoint::setMaximumNrOfIterations(uint iterations) {
    if(iterations == 0)
        throw Exception("Max nr of iterations can't be 0");
    mMaxIterations = iterations;
}

void IterativeClosestPoint::setRandomPointSampling(uint nrOfPointsToSample) {
    mRandomSamplingPoints = nrOfPointsToSample;
}

void IterativeClosestPoint::setDistanceThreshold(float distance) {
    mDistanceThreshold = distance;
}

void IterativeClosestPoint::setMinimumErrorChange(float errorChange) {
    mMinErrorChange = errorChange;
}

}<|MERGE_RESOLUTION|>--- conflicted
+++ resolved
@@ -207,38 +207,12 @@
 
     // Want to choose the smallest one as moving
     bool invertTransform = false;
-<<<<<<< HEAD
-    if(false && fixedPoints.cols() < movingPoints.cols()) {
-        reportInfo() << "switching fixed and moving" << Reporter::end;
-        // Switch fixed and moving
-        MatrixXf temp = fixedPoints;
-        fixedPoints = movingPoints;
-        movingPoints = temp;
-        invertTransform = true;
-
-        // Apply initial transformations
-        movingPoints = fixedPointTransform*movingPoints.colwise().homogeneous();
-        fixedPoints = initialMovingTransform*fixedPoints.colwise().homogeneous();
-    } else {
-        // Apply initial transformations
-        movingPoints = initialMovingTransform*movingPoints.colwise().homogeneous();
-        fixedPoints = fixedPointTransform*fixedPoints.colwise().homogeneous();
-    }
-	MatrixXf movedPoints = currentTransformation*(movingPoints.colwise().homogeneous());
-    do {
-        previousError = error;        
-
-        // Match closest points using current transformation
-        MatrixXf rearrangedFixedPoints = rearrangeMatrixToClosestPoints(
-                fixedPoints, movedPoints);
-=======
 	MatrixXf movedPoints = currentTransformation*(movingPoints.colwise().homogeneous());
     // Match closest points using current transformation
     MatrixXf rearrangedFixedPoints = rearrangeMatrixToClosestPoints(
             fixedPoints, movedPoints, fixedColors, movingColors, colorWeight);
     do {
         previousError = error;        
->>>>>>> a766a248
 
         reportInfo() << "Processing " << rearrangedFixedPoints.cols() << " points in ICP" << reportEnd();
         // Get centroids
@@ -284,14 +258,10 @@
 		// Move points
 		movedPoints = currentTransformation*(movingPoints.colwise().homogeneous());
 
-<<<<<<< HEAD
-        // Calculate RMS error		
-=======
         // Calculate RMS error
         // Should we rearrange the points here?
         rearrangedFixedPoints = rearrangeMatrixToClosestPoints(
                 fixedPoints, movedPoints, fixedColors, movingColors, colorWeight);
->>>>>>> a766a248
 		MatrixXf distance = rearrangedFixedPoints - movedPoints;
         error = 0;
         for(uint i = 0; i < distance.cols(); i++) {
