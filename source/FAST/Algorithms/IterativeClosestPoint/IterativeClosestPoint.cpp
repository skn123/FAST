#include "FAST/Algorithms/IterativeClosestPoint/IterativeClosestPoint.hpp"
#include "FAST/SceneGraph.hpp"
#undef min
#undef max
#include <limits>
#include <random>
#include <unordered_set>

namespace fast {

IterativeClosestPoint::IterativeClosestPoint() {
    createInputPort<Mesh>(0);
    createInputPort<Mesh>(1);
    mMaxIterations = 100;
    mMinErrorChange = 1e-5;
    mError = -1;
    mRandomSamplingPoints = 0;
    mDistanceThreshold = -1;
    mTransformationType = IterativeClosestPoint::RIGID;
    mIsModified = true;
    mTransformation = AffineTransformation::New();
}


void IterativeClosestPoint::setFixedMeshPort(ProcessObjectPort port) {
    setInputConnection(0, port);
}
void IterativeClosestPoint::setMovingMeshPort(ProcessObjectPort port) {
    setInputConnection(1, port);
}
void IterativeClosestPoint::setFixedMesh(Mesh::pointer data) {
    setInputData(0, data);
}
void IterativeClosestPoint::setMovingMesh(Mesh::pointer data) {
    setInputData(1, data);
}

AffineTransformation::pointer IterativeClosestPoint::getOutputTransformation() {
    return mTransformation;
}

float IterativeClosestPoint::getError() const {
    return mError;
}

inline double colorDistance(Vector3f e1, Vector3f e2) {
    e1 *= 255;
    e2 *= 255;
    long rmean = ( (long)e1.x() + (long)e2.x() ) / 2;
    long r = (long)e1.x() - (long)e2.x();
    long g = (long)e1.y() - (long)e2.y();
    long b = (long)e1.z() - (long)e2.z();
    return sqrt((((512+rmean)*r*r)>>8) + 4*g*g + (((767-rmean)*b*b)>>8));
}

/**
 * Convert RGB vector to YIQ color space.
 * Y is luminance, while I and Q represent the color in a 2D space.
 * @param rgb
 * @return
 */
inline Vector3f RGB2YIQ(Vector3f rgb) {
    Matrix3f matrix;
    matrix << 0.299, 0.587, 0.114,
        0.596, -0.274, -0.322,
        0.211, -0.523, 0.312;
    return matrix*rgb;
}

/**
 * Create a new matrix which is matrix A rearranged.
 * This matrix has the same size as B
 */
inline MatrixXf rearrangeMatrixToClosestPoints(const MatrixXf& A, const MatrixXf& B, const MatrixXf& Acolors, const MatrixXf& Bcolors, float colorWeight) {
    MatrixXf result = MatrixXf::Constant(B.rows(), B.cols(), 0);

    Vector3f colorWeights(100.0, 1000.0, 1000.0);
    // For each point in B, find the closest point in A
#pragma omp parallel for
    for(int b = 0; b < B.cols(); ++b) {
        Vector3f pointInB = B.col(b);
        Vector3f Bcolor = RGB2YIQ(Bcolors.col(b));
        float minDistance = std::numeric_limits<float>::max();
        uint closestPoint = 0;
        for(int a = 0; a < A.cols(); ++a) {
            Vector3f pointInA = A.col(a);
            Vector3f Acolor = RGB2YIQ(Acolors.col(a));
            VectorXf distanceVector = VectorXf::Zero(6);
            distanceVector.head(3) = pointInA - pointInB;
            distanceVector(3) = (Acolor.x() - Bcolor.x())*colorWeights.x();
            distanceVector(4) = (Acolor.y() - Bcolor.y())*colorWeights.y();
            distanceVector(5) = (Acolor.z() - Bcolor.z())*colorWeights.z();
            //std::cout << distanceVector.tail(3) << std::endl;
            float distance = distanceVector.norm();
            //float distance = (pointInA-pointInB).norm();
            //std::cout << colorDistance(Acolor, Bcolor) << std::endl;
            //if(colorDistance(Acolor, Bcolor) < 100) {
                if(distance < minDistance) {
                    minDistance = distance;
                    closestPoint = a;
                }
            //}
        }
        result.col(b) = A.col(closestPoint);
    }

    return result;

}

/*
 * Get centroid
 */
Vector3f getCentroid(const MatrixXf m) {
    return m.rowwise().sum() / m.cols();
}

inline float sign(float value) {
    if(value > 0) {
        return 1.0f;
    } else if (value < 0) {
        return -1.0f;
    } else {
        return 0.0f;
    }
}

void IterativeClosestPoint::setTransformationType(
        const IterativeClosestPoint::TransformationType type) {
    mTransformationType = type;
    mIsModified = true;
}

void IterativeClosestPoint::execute() {
    float error = std::numeric_limits<float>::max(), previousError;
    uint iterations = 0;
    Mesh::pointer fixedMesh = getStaticInputData<Mesh>(0);
    Mesh::pointer movingMesh = getStaticInputData<Mesh>(1);

    // Get access to the two point sets
    MeshAccess::pointer accessFixedSet = fixedMesh->getMeshAccess(ACCESS_READ);
    MeshAccess::pointer accessMovingSet = movingMesh->getMeshAccess(ACCESS_READ);

    // Get transformations of point sets
    AffineTransformation::pointer fixedPointTransform2 = SceneGraph::getAffineTransformationFromData(fixedMesh);
    Eigen::Affine3f fixedPointTransform;
    fixedPointTransform.matrix() = fixedPointTransform2->getTransform().matrix();
    AffineTransformation::pointer initialMovingTransform2 = SceneGraph::getAffineTransformationFromData(movingMesh);
    Eigen::Affine3f initialMovingTransform;
    initialMovingTransform.matrix() = initialMovingTransform2->getTransform().matrix();

    // These matrices are 3xN, where N is number of vertices
    std::vector<MeshVertex> fixedVertices = accessFixedSet->getVertices();
    std::vector<MeshVertex> movingVertices = accessMovingSet->getVertices();
    MatrixXf movingPoints;
    MatrixXf fixedPoints;
    MatrixXf movingColors;
    MatrixXf fixedColors;

    // Select from moving
    if(mRandomSamplingPoints > 0) {
        std::vector<MeshVertex> filteredMovingPoints;
        if(movingVertices.size() > mRandomSamplingPoints) {
            std::default_random_engine distributionEngine;
            std::uniform_int_distribution<int> distribution(0, movingVertices.size() - 1);
            int samplesLeft = mRandomSamplingPoints;
            std::unordered_set<int> usedIndices;
            while(samplesLeft > 0) {
                int index = distribution(distributionEngine);
                if(usedIndices.count(index) > 0)
                    continue;
                filteredMovingPoints.push_back(movingVertices[index]);
                usedIndices.insert(index);
                --samplesLeft;
            }
        } else {
            filteredMovingPoints = movingVertices;
        }
        movingPoints = MatrixXf::Zero(3, filteredMovingPoints.size());
        movingColors = MatrixXf::Zero(3, filteredMovingPoints.size());
        for(int i = 0; i < filteredMovingPoints.size(); ++i) {
            movingPoints.col(i) = filteredMovingPoints[i].getPosition();
            movingColors.col(i) = filteredMovingPoints[i].getColor().asVector();
        }
    } else {
        // Select all moving points
        movingPoints = MatrixXf::Zero(3, movingVertices.size());
        movingColors = MatrixXf::Zero(3, movingVertices.size());
        for(int i = 0; i < movingVertices.size(); ++i) {
            movingPoints.col(i) = movingVertices[i].getPosition();
            movingColors.col(i) = movingVertices[i].getColor();
        }
    }
    movingPoints = initialMovingTransform*movingPoints.colwise().homogeneous();

    // Select from fixed
    if(mDistanceThreshold > 0) {
        Vector3f centroid = getCentroid(movingPoints);
        std::vector<MeshVertex> filteredFixedPoints;
        for(int i = 0; i < fixedVertices.size(); ++i) {
            if ((centroid - fixedVertices[i].getPosition()).norm() < mDistanceThreshold)
                filteredFixedPoints.push_back(fixedVertices[i]);
        }

        if(mRandomSamplingPoints > 0 && mRandomSamplingPoints < filteredFixedPoints.size()) {
            std::default_random_engine distributionEngine;
            std::uniform_int_distribution<int> distribution(0, filteredFixedPoints.size() - 1);
            int samplesLeft = mRandomSamplingPoints;
            std::vector<MeshVertex> newFixedPoints;
            std::unordered_set<int> usedIndices;
            while(samplesLeft > 0) {
                int index = distribution(distributionEngine);
                if(usedIndices.count(index) > 0)
                    continue;
                newFixedPoints.push_back(filteredFixedPoints[index]);
                usedIndices.insert(index);
                --samplesLeft;
            }

            filteredFixedPoints = newFixedPoints;
        }
        fixedPoints = MatrixXf::Zero(3, filteredFixedPoints.size());
        fixedColors = MatrixXf::Zero(3, filteredFixedPoints.size());
        for(int i = 0; i < filteredFixedPoints.size(); ++i) {
            fixedPoints.col(i) = filteredFixedPoints[i].getPosition();
            fixedColors.col(i) = filteredFixedPoints[i].getColor().asVector();
        }

        reportInfo() << fixedVertices.size() << " points reduced to " << filteredFixedPoints.size() << reportEnd();
    } else {
        fixedPoints = MatrixXf::Zero(3, fixedVertices.size());
        fixedColors = MatrixXf::Zero(3, fixedVertices.size());
        for(int i = 0; i < fixedVertices.size(); ++i) {
            fixedPoints.col(i) = fixedVertices[i].getPosition();
            fixedColors.col(i) = fixedVertices[i].getColor();
        }
    }
    Eigen::Affine3f currentTransformation = Eigen::Affine3f::Identity();
<<<<<<< HEAD
    if(fixedPoints.size() == 0) {
        mTransformation->getTransform().matrix() = currentTransformation.matrix();
=======
    if(fixedPoints.size() == 0 || movingPoints.size() == 0) {
        mTransformation->matrix() = currentTransformation.matrix();
>>>>>>> 6162b387
        return;
    }
    fixedPoints = fixedPointTransform*fixedPoints.colwise().homogeneous();

    float colorWeight = 1.0f;

    // Want to choose the smallest one as moving
    bool invertTransform = false;
	MatrixXf movedPoints = currentTransformation*(movingPoints.colwise().homogeneous());
    // Match closest points using current transformation
    MatrixXf rearrangedFixedPoints = rearrangeMatrixToClosestPoints(
            fixedPoints, movedPoints, fixedColors, movingColors, colorWeight);
    do {
        previousError = error;        

        reportInfo() << "Processing " << rearrangedFixedPoints.cols() << " points in ICP" << reportEnd();
        // Get centroids
        Vector3f centroidFixed = getCentroid(rearrangedFixedPoints);
        //reportInfo() << "Centroid fixed: " << Reporter::end();
        //reportInfo() << centroidFixed << Reporter::end();
        Vector3f centroidMoving = getCentroid(movedPoints);
        //reportInfo() << "Centroid moving: " << Reporter::end();
        //reportInfo() << centroidMoving << Reporter::end();

        Eigen::Affine3f updateTransform = Eigen::Affine3f::Identity();

        if(mTransformationType == IterativeClosestPoint::RIGID) {
            // See http://se.mathworks.com/matlabcentral/fileexchange/27804-iterative-closest-point for ref
            // eq_point
            // Create correlation matrix H of the deviations from centroid
            MatrixXf H = (movedPoints.colwise() - centroidMoving)*
                    (rearrangedFixedPoints.colwise() - centroidFixed).transpose();

            // Do SVD on H
            Eigen::JacobiSVD<Eigen::MatrixXf> svd(H, Eigen::ComputeFullU | Eigen::ComputeFullV);

            // Estimate rotation as R=V*U.transpose()
            MatrixXf temp = svd.matrixV()*svd.matrixU().transpose();
            Matrix3f d = Matrix3f::Identity();
            d(2,2) = sign(temp.determinant());
            Matrix3f R = svd.matrixV()*d*svd.matrixU().transpose();

            // Estimate translation
            Vector3f T = centroidFixed - R*centroidMoving;

            updateTransform.linear() = R;
            updateTransform.translation() = T;
        } else {
            // Only translation
            Vector3f T = centroidFixed - centroidMoving;
            updateTransform.translation() = T;
        }

        // Update current transformation
        currentTransformation = updateTransform*currentTransformation;

		// Move points
		movedPoints = currentTransformation*(movingPoints.colwise().homogeneous());

        // Calculate RMS error
        // Should we rearrange the points here?
        mRuntimeManager->startRegularTimer("find_closest");
        rearrangedFixedPoints = rearrangeMatrixToClosestPoints(
                fixedPoints, movedPoints, fixedColors, movingColors, colorWeight);
        mRuntimeManager->stopRegularTimer("find_closest");
		MatrixXf distance = rearrangedFixedPoints - movedPoints;
        error = 0;
        for(uint i = 0; i < distance.cols(); i++) {
            error += square(distance.col(i).norm());
        }
        error = sqrt(error / distance.cols());

        iterations++;
        reportInfo() << "ICP error: " << error << Reporter::end();
        // To continue, change in error has to be above min error change and nr of iterations less than max iterations
    } while(previousError-error > mMinErrorChange && iterations < mMaxIterations);


    if(invertTransform){
        currentTransformation = currentTransformation.inverse();
    }
    reportInfo() << "Final transform: " << currentTransformation.matrix() << reportEnd();

    mError = error;
    mTransformation->getTransform().matrix() = currentTransformation.matrix();
}

void IterativeClosestPoint::setMaximumNrOfIterations(uint iterations) {
    if(iterations == 0)
        throw Exception("Max nr of iterations can't be 0");
    mMaxIterations = iterations;
}

void IterativeClosestPoint::setRandomPointSampling(uint nrOfPointsToSample) {
    mRandomSamplingPoints = nrOfPointsToSample;
}

void IterativeClosestPoint::setDistanceThreshold(float distance) {
    mDistanceThreshold = distance;
}

void IterativeClosestPoint::setMinimumErrorChange(float errorChange) {
    mMinErrorChange = errorChange;
}

}<|MERGE_RESOLUTION|>--- conflicted
+++ resolved
@@ -188,7 +188,7 @@
         movingColors = MatrixXf::Zero(3, movingVertices.size());
         for(int i = 0; i < movingVertices.size(); ++i) {
             movingPoints.col(i) = movingVertices[i].getPosition();
-            movingColors.col(i) = movingVertices[i].getColor();
+            movingColors.col(i) = movingVertices[i].getColor().asVector();
         }
     }
     movingPoints = initialMovingTransform*movingPoints.colwise().homogeneous();
@@ -232,17 +232,12 @@
         fixedColors = MatrixXf::Zero(3, fixedVertices.size());
         for(int i = 0; i < fixedVertices.size(); ++i) {
             fixedPoints.col(i) = fixedVertices[i].getPosition();
-            fixedColors.col(i) = fixedVertices[i].getColor();
+            fixedColors.col(i) = fixedVertices[i].getColor().asVector();
         }
     }
     Eigen::Affine3f currentTransformation = Eigen::Affine3f::Identity();
-<<<<<<< HEAD
-    if(fixedPoints.size() == 0) {
+    if(fixedPoints.size() == 0 || movingPoints.size() == 0) {
         mTransformation->getTransform().matrix() = currentTransformation.matrix();
-=======
-    if(fixedPoints.size() == 0 || movingPoints.size() == 0) {
-        mTransformation->matrix() = currentTransformation.matrix();
->>>>>>> 6162b387
         return;
     }
     fixedPoints = fixedPointTransform*fixedPoints.colwise().homogeneous();
