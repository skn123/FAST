--- conflicted
+++ resolved
@@ -348,11 +348,7 @@
 
 Image::pointer TubeSegmentationAndCenterlineExtraction::runGradientVectorFlow(Image::pointer vectorField) {
     OpenCLDevice::pointer device = getMainDevice();
-<<<<<<< HEAD
-=======
-    //EulerGradientVectorFlow::pointer gvf = EulerGradientVectorFlow::New();
     Report::info() << "Running GVF.." << Report::end;
->>>>>>> 008a91af
     MultigridGradientVectorFlow::pointer gvf = MultigridGradientVectorFlow::New();
     gvf->setInputData(vectorField);
     //gvf->set32bitStorageFormat();
