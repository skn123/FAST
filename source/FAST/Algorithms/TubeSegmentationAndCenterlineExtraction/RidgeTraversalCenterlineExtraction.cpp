--- conflicted
+++ resolved
@@ -644,11 +644,7 @@
     delete[] centerlines;
 
     auto centerlineOutput = Mesh::create(vertices, lines);
-<<<<<<< HEAD
-    centerlineVolumeOutput->create(size.x(), size.y(), size.z(), TYPE_UINT8, 1, getMainDevice(), returnCenterlines);
-=======
     auto centerlineVolumeOutput = Image::create(size.x(), size.y(), size.z(), TYPE_UINT8, 1, getMainDevice(), returnCenterlines);
->>>>>>> 1e0f9177
     delete[] returnCenterlines;
     centerlineVolumeOutput->setSpacing(TDF->getSpacing());
     SceneGraph::setParentNode(centerlineVolumeOutput, TDF);
