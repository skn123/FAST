#ifndef KALMAN_FILTER_HPP
#define KALMAN_FILTER_HPP

#include "FAST/ProcessObject.hpp"
#include "AppearanceModel.hpp"
#include "ShapeModel.hpp"

namespace fast {

class Image;
class Mesh;

class KalmanFilter : public ProcessObject {
	FAST_OBJECT(KalmanFilter)
	public:
		void setShapeModel(ShapeModel::pointer shapeModel);
		void setAppearanceModel(AppearanceModel::pointer appearanceModel);
		void setIterations(int iterations);
		void setStartIterations(int iterations);
<<<<<<< HEAD
		VectorXf getCurrentState() const;
=======
		ProcessObjectPort getSegmentationOutputPort();
		ProcessObjectPort getDisplacementsOutputPort();
>>>>>>> 45a2ff31
	private:
		KalmanFilter();
		void execute(); // runs a loop with predict, measure and update
		void predict();
		void estimate(SharedPointer<Image> image);
		SharedPointer<Mesh> getDisplacementVectors(SharedPointer<Image> image);

		AppearanceModel::pointer mAppearanceModel;
		ShapeModel::pointer mShapeModel;

		VectorXf mCurrentState;
		VectorXf mPreviousState;
		VectorXf mDefaultState;
		VectorXf mPredictedState;

		MatrixXf mCurrentCovariance;
		MatrixXf mPreviousCovariance;
		MatrixXf mPredictedCovariance;

		bool mInitialized;
		bool mFirstExecute;
		bool mOutputDisplacements;

		int mIterations;
		int mStartIterations;
};

} // end namespace fast

#endif<|MERGE_RESOLUTION|>--- conflicted
+++ resolved
@@ -17,12 +17,9 @@
 		void setAppearanceModel(AppearanceModel::pointer appearanceModel);
 		void setIterations(int iterations);
 		void setStartIterations(int iterations);
-<<<<<<< HEAD
 		VectorXf getCurrentState() const;
-=======
 		ProcessObjectPort getSegmentationOutputPort();
 		ProcessObjectPort getDisplacementsOutputPort();
->>>>>>> 45a2ff31
 	private:
 		KalmanFilter();
 		void execute(); // runs a loop with predict, measure and update
