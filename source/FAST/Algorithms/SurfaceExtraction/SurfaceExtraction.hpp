#pragma once

#include "FAST/ProcessObject.hpp"

namespace fast {

/**
 * @brief Extract triangle mesh from a 3D Image (volume)
 *
 * This process object uses the Marching Cubes algorithm to extract a isosurface, a triangle Mesh,
 * from a 3D Image. This GPU OpenCL implementation uses histogram pyramids and is documented in the article
 * "Real-time surface extraction and visualization of medical images using OpenCL and GPUs" Smistad et al. 2012
 *
<<<<<<< HEAD
=======
 * Inputs:
 * - 0: Image 3D
 *
 * Outputs:
 * - 0: Mesh - Surface triangle mesh extracted from input image
 *
 * @ingroup segmentation
>>>>>>> 1e0f9177
 */
class FAST_EXPORT  SurfaceExtraction : public ProcessObject {
    FAST_PROCESS_OBJECT(SurfaceExtraction)
    public:
        FAST_CONSTRUCTOR(SurfaceExtraction, float, threshold, = 0.0f)
        void setThreshold(float threshold);
        float getThreshold() const;
    private:
        void execute();

        float mThreshold;
        unsigned int mHPSize;
        cl::Program program;
        // HP
        std::vector<cl::Image3D> images;
        std::vector<cl::Buffer> buffers;

        cl::Buffer cubeIndexesBuffer;
};

} // end namespace fast<|MERGE_RESOLUTION|>--- conflicted
+++ resolved
@@ -11,8 +11,6 @@
  * from a 3D Image. This GPU OpenCL implementation uses histogram pyramids and is documented in the article
  * "Real-time surface extraction and visualization of medical images using OpenCL and GPUs" Smistad et al. 2012
  *
-<<<<<<< HEAD
-=======
  * Inputs:
  * - 0: Image 3D
  *
@@ -20,7 +18,6 @@
  * - 0: Mesh - Surface triangle mesh extracted from input image
  *
  * @ingroup segmentation
->>>>>>> 1e0f9177
  */
 class FAST_EXPORT  SurfaceExtraction : public ProcessObject {
     FAST_PROCESS_OBJECT(SurfaceExtraction)
