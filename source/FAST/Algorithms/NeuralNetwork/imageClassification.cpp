--- conflicted
+++ resolved
@@ -100,12 +100,8 @@
     streamer->setStreamingMode(STREAMING_MODE_PROCESS_ALL_FRAMES);
 
     ImageClassifier::pointer classifier = ImageClassifier::New();
-<<<<<<< HEAD
-    classifier->load("/home/smistad/Downloads/cvc_alex_060217");
-=======
     classifier->setScaleFactor(1.0f/255.0f);
     classifier->load("/home/smistad/Downloads/cvc_best_epoch");
->>>>>>> 688e7852
     classifier->setInputSize(128,128);
     classifier->setOutputParameters({"Softmax"});
     classifier->setLabels({
