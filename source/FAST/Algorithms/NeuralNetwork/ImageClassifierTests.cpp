#include "FAST/Testing.hpp"
#include "ImageClassifier.hpp"
#include "FAST/Streamers/ImageFileStreamer.hpp"
#include "FAST/Visualization/SimpleWindow.hpp"
#include "FAST/Visualization/ImageRenderer/ImageRenderer.hpp"

using namespace fast;

TEST_CASE("Image classifier", "[fast][ImageClassifier]") {

	Reporter::setGlobalReportMethod(Reporter::COUT);
	ImageFileStreamer::pointer importer = ImageFileStreamer::New();
    importer->setFilenameFormat("/media/extra/GRUE_images/Clinic001/F4AFP6A2/US-2D_#.png");

	ImageClassifier::pointer classifier = ImageClassifier::New();
	classifier->load("/home/smistad/Downloads/cvc_inc_merged");
    classifier->setInputSize(128,128);
	classifier->setOutputParameters({"Softmax"});
    classifier->setLabels({
        "Parasternal short axis",
        "Parasternal long axis",
        "Apical two-chamber",
        "Apical five-chamber",
        "Apical four-chamber",
        "Apical long axis"
    });
	classifier->setInputConnection(importer->getOutputPort());
	classifier->enableRuntimeMeasurements();

	//ImageRenderer::pointer renderer = ImageRenderer::New();
	//renderer->setInputConnection(streamer->getOutputPort());

	//SimpleWindow::pointer window = SimpleWindow::New();

	classifier->getRuntime()->print();
<<<<<<< HEAD
}
=======
}
*/
>>>>>>> a766a248
<|MERGE_RESOLUTION|>--- conflicted
+++ resolved
@@ -6,6 +6,7 @@
 
 using namespace fast;
 
+/*
 TEST_CASE("Image classifier", "[fast][ImageClassifier]") {
 
 	Reporter::setGlobalReportMethod(Reporter::COUT);
@@ -33,9 +34,5 @@
 	//SimpleWindow::pointer window = SimpleWindow::New();
 
 	classifier->getRuntime()->print();
-<<<<<<< HEAD
 }
-=======
-}
-*/
->>>>>>> a766a248
+*/