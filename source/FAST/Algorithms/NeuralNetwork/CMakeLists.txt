if(FAST_MODULE_NeuralNetwork)
    fast_add_sources(
        NeuralNetwork.cpp
        NeuralNetwork.hpp
        ImageClassifier.cpp
        ImageClassifier.hpp
        #DNNAppearanceModel.cpp
        #DNNAppearanceModel.hpp
<<<<<<< HEAD
        ObjectDetection.cpp
        ObjectDetection.hpp
=======
        #ObjectDetection.cpp
        #ObjectDetection.hpp
        #ShapeRegressor.cpp
        #ShapeRegressor.hpp
        PixelClassification.cpp
        PixelClassification.hpp
>>>>>>> a766a248
    )
    fast_add_process_object(ImageClassifier ImageClassifier.hpp)
    fast_add_process_object(ClassificationToText ImageClassifier.hpp)
    fast_add_process_object(PixelClassification PixelClassification.hpp)
    if(FAST_MODULE_Visualization)
    fast_add_test_sources(
        ImageClassifierTests.cpp
        #DNNAppearanceModelTests.cpp
        ObjectDetectionTests.cpp
    )
<<<<<<< HEAD
    fast_add_example(imageClassification imageClassification.cpp)
    if(FAST_MODULE_OpenIGTLink)
        #fast_add_example(arteryDetection arteryDetection.cpp)
=======
    endif()
    fast_add_example(imageClassification imageClassification.cpp)
    fast_add_example(leftVentricleSegmentation leftVentricleSegmentation.cpp)
    fast_add_example(axillaryHeatmap axillaryHeatmap.cpp)
    if(FAST_MODULE_OpenIGTLink)
        #fast_add_example(arteryDetection arteryDetection.cpp)
        fast_add_example(streamingNeuralNetwork streamingNeuralNetwork.cpp)
>>>>>>> a766a248
    endif()
endif()<|MERGE_RESOLUTION|>--- conflicted
+++ resolved
@@ -6,17 +6,12 @@
         ImageClassifier.hpp
         #DNNAppearanceModel.cpp
         #DNNAppearanceModel.hpp
-<<<<<<< HEAD
-        ObjectDetection.cpp
-        ObjectDetection.hpp
-=======
         #ObjectDetection.cpp
         #ObjectDetection.hpp
         #ShapeRegressor.cpp
         #ShapeRegressor.hpp
         PixelClassification.cpp
         PixelClassification.hpp
->>>>>>> a766a248
     )
     fast_add_process_object(ImageClassifier ImageClassifier.hpp)
     fast_add_process_object(ClassificationToText ImageClassifier.hpp)
@@ -27,11 +22,6 @@
         #DNNAppearanceModelTests.cpp
         ObjectDetectionTests.cpp
     )
-<<<<<<< HEAD
-    fast_add_example(imageClassification imageClassification.cpp)
-    if(FAST_MODULE_OpenIGTLink)
-        #fast_add_example(arteryDetection arteryDetection.cpp)
-=======
     endif()
     fast_add_example(imageClassification imageClassification.cpp)
     fast_add_example(leftVentricleSegmentation leftVentricleSegmentation.cpp)
@@ -39,6 +29,5 @@
     if(FAST_MODULE_OpenIGTLink)
         #fast_add_example(arteryDetection arteryDetection.cpp)
         fast_add_example(streamingNeuralNetwork streamingNeuralNetwork.cpp)
->>>>>>> a766a248
     endif()
 endif()