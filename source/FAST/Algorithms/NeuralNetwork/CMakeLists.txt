--- conflicted
+++ resolved
@@ -29,8 +29,7 @@
     #fast_add_example(timingNetwork timingNetwork.cpp)
     #fast_add_example(imageClassification imageClassification.cpp)
     #fast_add_example(leftVentricleSegmentation leftVentricleSegmentation.cpp)
-<<<<<<< HEAD
-    #fast_add_example(axillaryHeatmap axillaryHeatmap.cpp)
+    fast_add_example(axillaryNerveDetection axillaryNerveDetection.cpp)
 if(FAST_MODULE_TensorFlow)
     fast_add_sources(
         TensorFlowEngine.cpp
@@ -51,7 +50,4 @@
         OpenVINOEngine.hpp
     )
     fast_add_inference_engine(OpenVINO OpenVINOEngine.hpp)
-=======
-    fast_add_example(axillaryNerveDetection axillaryNerveDetection.cpp)
->>>>>>> bcee8b30
 endif()