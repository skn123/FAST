--- conflicted
+++ resolved
@@ -35,14 +35,6 @@
 	mInputName = tensorflow_graph.node(0).name();
     //auto attributes = tensorflow_graph.node(0).attr();
 	//std::cout << attributes["shape"].shape() << std::endl;
-<<<<<<< HEAD
-	/*
-    for(int i = 0; i < tensorflow_graph.node_size(); ++i) {
-		tensorflow::NodeDef node = tensorflow_graph.node(i);
-		reportInfo() << "Node " << i << " with name " << node.name() << reportEnd();
-        reportInfo() << "Op name " << node.op() << reportEnd();
-		reportInfo() << "inputs: " << node.input_size() << reportEnd();
-=======
     for(int i = 0; i < tensorflow_graph.node_size(); ++i) {
 		tensorflow::NodeDef node = tensorflow_graph.node(i);
         if(node.name() == "keras_learning_phase") {
@@ -57,19 +49,8 @@
 	tensorflow::Status s = mSession->Create(tensorflow_graph);
 	if (!s.ok()) {
 		throw Exception("Could not create TensorFlow Graph");
->>>>>>> a766a248
-	}
-	 */
-
-<<<<<<< HEAD
-	reportInfo() << "Creating session." << reportEnd();
-	tensorflow::Status s = mSession->Create(tensorflow_graph);
-	if (!s.ok()) {
-		throw Exception("Could not create TensorFlow Graph");
-	}
-
-=======
->>>>>>> a766a248
+	}
+
 	//tensorflow::graph::SetDefaultDevice("/gpu:0", &tensorflow_graph);
 
 	// Clear the proto to save memory space.
@@ -86,35 +67,23 @@
 NeuralNetwork::NeuralNetwork() {
 	createInputPort<Image>(0, true, INPUT_STATIC_OR_DYNAMIC, true);
 	mModelLoaded = false;
-<<<<<<< HEAD
-=======
 	mHasKerasLearningPhaseTensor = false;
->>>>>>> a766a248
 	mInputName = "";
 	mWidth = -1;
 	mHeight = -1;
 	mScaleFactor = 1.0f;
-<<<<<<< HEAD
-	createOpenCLProgram(std::string(FAST_SOURCE_DIR) + "Algorithms/NeuralNetwork/NeuralNetwork.cl");
-=======
 	createOpenCLProgram(Config::getKernelSourcePath() + "Algorithms/NeuralNetwork/NeuralNetwork.cl");
 	createStringAttribute("model", "Model path", "Path to neural network tensorflow model", "");
 	createIntegerAttribute("input_size", "Input size", "Image input size", 128);
 	createFloatAttribute("scale_factor", "Scale factor", "Scale factor", mScaleFactor);
 	createStringAttribute("output_names", "Output names", "Name of output nodes", "");
->>>>>>> a766a248
 }
 
 void NeuralNetwork::execute() {
 
 
-<<<<<<< HEAD
-    Image::pointer image = getStaticInputData<Image>();
-	std::vector<Image::pointer> images = {image};//getMultipleStaticInputData<Image>();
-=======
     mImage = getStaticInputData<Image>();
 	std::vector<Image::pointer> images = {mImage};//getMultipleStaticInputData<Image>();
->>>>>>> a766a248
 
 	if(mWidth < 0 || mHeight < 0)
 		throw Exception("Network input layer width and height has to be specified before running the network");
@@ -133,23 +102,14 @@
     mOutputNames = outputNodeNames;
 }
 
-<<<<<<< HEAD
-std::vector<std::vector<float> > NeuralNetwork::getNetworkOutput() {
-    if(mOutputData.size() != 1)
-=======
 tensorflow::Tensor NeuralNetwork::getNetworkOutput() {
     if(mOutputNames.size() != 1)
->>>>>>> a766a248
 		throw Exception("If network has more than 1 output can't return network output without name.");
 
 	return mOutputData[mOutputNames[0]];
 }
 
-<<<<<<< HEAD
-std::vector<std::vector<float> > NeuralNetwork::getNetworkOutput(std::string name) {
-=======
 tensorflow::Tensor NeuralNetwork::getNetworkOutput(std::string name) {
->>>>>>> a766a248
 	return mOutputData.at(name);
 }
 
@@ -185,56 +145,6 @@
 			for (int j = 0; j < mWidth; ++j) { // x
 				input_tensor_mapped(n, i, j, 0) = access->getScalar(Vector2i(j, i))*mScaleFactor;
 			}
-<<<<<<< HEAD
-		}
-	}
-	mRuntimeManager->stopRegularTimer("input_data_copy");
-
-    // TODO Need to know names of inputs and outputs in advance
-	// Input: Only single for now
-	// Output: Can be multiple
-
-	// Create a scalar tensor which tells the system we are NOT doing training
-	tensorflow::Tensor input_tensor2(
-			tensorflow::DT_BOOL,
-			tensorflow::TensorShape() // Scalar
-	);
-	auto input_tensor_mapped2 = input_tensor2.tensor<bool, 0>();
-	input_tensor_mapped2(0) = false;
-
-	std::vector <std::pair<std::string, tensorflow::Tensor>> input_tensors(
-			{{mInputName, input_tensor}, {"keras_learning_phase", input_tensor2}});
-
-	std::vector <tensorflow::Tensor> output_tensors;
-
-	tensorflow::Status s;
-	mRuntimeManager->startRegularTimer("network_execution");
-	s = mSession->Run(input_tensors, mOutputNames, {}, &output_tensors);
-	mRuntimeManager->stopRegularTimer("network_execution");
-
-	if (!s.ok()) {
-		throw Exception("Error during inference: " + s.ToString());
-	}
-	reportInfo() << "Finished executing network" << reportEnd();
-
-    for(int j = 0; j < mOutputNames.size(); ++j) {
-		tensorflow::Tensor *output = &output_tensors[j];
-        std::string outputName = mOutputNames[j];
-
-		//const auto outputData = output->flat<float>(); // This is some sort of Eigen tensor type
-        auto output_tensor_mapped = output->tensor<float, 2>();
-		std::vector<std::vector<float>> resultData;
-		for(int n = 0; n < batchSize; ++n) {
-            std::vector<float> outputValues;
-			for (int i = 0; i < output_tensor_mapped.dimension(1); ++i) {
-				outputValues.push_back(output_tensor_mapped(0, i));
-			}
-			resultData.push_back(outputValues);
-		}
-
-		mOutputData[outputName] = resultData;
-	}
-=======
 		}
 	}
 	mRuntimeManager->stopRegularTimer("input_data_copy");
@@ -274,7 +184,6 @@
         std::string outputName = mOutputNames[j];
 		mOutputData[outputName] = output_tensors[j];
 	}
->>>>>>> a766a248
 	reportInfo() << "Finished parsing output" << reportEnd();
 
 }
@@ -301,8 +210,6 @@
 	return resizedImages;
 }
 
-<<<<<<< HEAD
-=======
 void NeuralNetwork::loadAttributes() {
 	load(getStringAttribute("model"));
 	std::vector<int> inputSize = getIntegerListAttribute("input_size");
@@ -311,6 +218,5 @@
 	setOutputParameters(outputNames);
 	setScaleFactor(getFloatAttribute("scale_factor"));
 }
->>>>>>> a766a248
 
 };