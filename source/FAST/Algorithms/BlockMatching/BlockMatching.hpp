--- conflicted
+++ resolved
@@ -9,10 +9,7 @@
 
 /**
  * @brief Matching metrics for tracking
-<<<<<<< HEAD
-=======
  * @ingroup motion-and-tracking
->>>>>>> 1e0f9177
  */
 enum class MatchingMetric {
     NORMALIZED_CROSS_CORRELATION,
