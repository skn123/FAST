--- conflicted
+++ resolved
@@ -14,11 +14,7 @@
 	Reporter::setGlobalReportMethod(Reporter::COUT);
 	for(int i = 1; i < 26; ++i) {
         ImageFileImporter::pointer importer = ImageFileImporter::New();
-<<<<<<< HEAD
-        //importer->setFilename(std::string(FAST_TEST_DATA_DIR) + "/CT/CT-Thorax.mhd");
-=======
         //importer->setFilename(Config::getTestDataPath() + "/CT/CT-Thorax.mhd");
->>>>>>> a766a248
         std::string nr = std::to_string(i);
         if(nr.size() == 1) {
         	nr = "0" + nr;
