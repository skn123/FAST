#include "UltrasoundVesselSegmentation.hpp"
#include "UltrasoundVesselDetection.hpp"
#include "FAST/Algorithms/ModelBasedSegmentation/ShapeModels/Ellipse/EllipseModel.hpp"
#include "FAST/Algorithms/ModelBasedSegmentation/AppearanceModels/StepEdge/StepEdgeModel.hpp"
#include "FAST/Algorithms/ModelBasedSegmentation/KalmanFilter.hpp"
#include "FAST/Data/Segmentation.hpp"
#include "FAST/Utility.hpp"
<<<<<<< HEAD

=======
>>>>>>> a766a248


namespace fast {

    UltrasoundVesselSegmentation::UltrasoundVesselSegmentation() {
        createInputPort<Image>(0);
        createOutputPort<Segmentation>(0, OUTPUT_DEPENDS_ON_INPUT, 0);
        mDetector = UltrasoundVesselDetection::New();
        mFramesToKeep = 10;
        createOpenCLProgram(Config::getKernelSourcePath() + "Algorithms/UltrasoundVesselDetection/UltrasoundVesselDetection.cl");
    }

    void UltrasoundVesselSegmentation::execute() {
        Image::pointer image = getStaticInputData<Image>();

        mDetector->setInputData(image);
        mDetector->update();

        float spacing = image->getSpacing().x();
        std::vector<VesselCrossSection::pointer> detectedVessels = mDetector->getAcceptedCrossSections();

        mDetectedVessels.push_back(detectedVessels);
        if(mDetectedVessels.size() == mFramesToKeep)
            mDetectedVessels.pop_front();

        // Are there any new vessels?
        checkForNewVessels(spacing);

        // Run the Kalman filter for each tracked vessel
        trackAllVessels(image);

        createSegmentation(image);
    }

    inline bool isPointInsideEllipse(Vector2f position, VesselCrossSection::pointer crossSection) {
        VesselCrossSectionAccess::pointer access = crossSection->getAccess(ACCESS_READ);
        Vector2f center = access->getImageCenterPosition();
        float a = access->getMajorRadius();
        float b = access->getMinorRadius();
        return (position.x()-center.x())*(position.x()-center.x())/(a*a) + (position.y()-center.y())*(position.y()-center.y())/(b*b) < 1;
    }

    void UltrasoundVesselSegmentation::checkForNewVessels(float spacing) {

        for(TrackedVessel::pointer v : mKalmanFilters) {
            v->framesSinceRefshed++;
        }
        // For each detected vessel, see if it is far from any current tracked vessels
        std::vector<TrackedVessel::pointer> newKalmanFilters;
        for(VesselCrossSection::pointer vessel : mDetectedVessels.back()) {
            VesselCrossSectionAccess::pointer access = vessel->getAccess(ACCESS_READ);
            Vector2f candidatePosition = access->getImageCenterPosition();
            float minorRadius = access->getMinorRadius();
            float majorRadius = access->getMajorRadius();
            bool valid = true;
            for(TrackedVessel::pointer v : mKalmanFilters) {
                Vector4f state = v->filter->getCurrentState();
                Vector2f position = state.head(2) / spacing;
                if((candidatePosition-position).norm() < 2/spacing) {
                    // Refresh
                    v->framesSinceRefshed = 0;
                }
            }
            for(TrackedVessel::pointer v : mKalmanFilters) {
                Vector4f state = v->filter->getCurrentState();
                Vector2f position = state.head(2) / spacing;
                if((candidatePosition-position).norm() < minorRadius) {
                    valid = false;
                    break;
                }
            }

            if(valid) {
                // Check now how many previous frames this vessel has been detected in
                int counter = 0;
                for(std::vector<VesselCrossSection::pointer> detectedVessels : mDetectedVessels) {
                    for(VesselCrossSection::pointer vessel2 : detectedVessels) {
                        if(isPointInsideEllipse(candidatePosition, vessel2)) {
                            counter++;
                        }
                    }
                }

                if(counter > 6) {
                    std::cout << "Accepted new vessel!!!" << std::endl;
                    // Accept it, add a Kalman filter to track it
                    // Add Kalman filter to track new vessel
                    EllipseModel::pointer shapeModel = EllipseModel::New();
                    shapeModel->setInitialState(candidatePosition *spacing, access->getMajorRadius()*spacing, access->getMinorRadius()*spacing);
                    KalmanFilter::pointer segmentation = KalmanFilter::New();
                    StepEdgeModel::pointer appearanceModel = StepEdgeModel::New();
                    appearanceModel->setLineLength(6);
                    appearanceModel->setLineSampleSpacing(6.0/16.0);
                    segmentation->setAppearanceModel(appearanceModel);
                    segmentation->setShapeModel(shapeModel);
                    TrackedVessel::pointer newVessel = TrackedVessel::New();
                    newVessel->filter = segmentation;
                    newVessel->framesSinceRefshed = 0;
                    newKalmanFilters.push_back(newVessel);
                } else {
                    std::cout << "Rejected new vessel because not detected enough times" << std::endl;
                }
            }
        }

        for(TrackedVessel::pointer newFilter : newKalmanFilters)
            mKalmanFilters.push_back(newFilter);

    }

    void UltrasoundVesselSegmentation::trackAllVessels(Image::pointer image) {
        //Reporter::setGlobalReportMethod(Reporter::COUT);
        std::cout << "Nr of vessels being tracked: " << mKalmanFilters.size() << std::endl;
        std::vector<TrackedVessel::pointer> newKalmanFilters;
        for(TrackedVessel::pointer v : mKalmanFilters) {
            v->filter->setInputData(image);
            v->filter->update();

            Vector2f position = v->filter->getCurrentState().head(2) / image->getSpacing().x();
            if(position.x() < 0 || position.x() >= image->getWidth() || position.y() < 0 || position.y() >= image->getHeight()) {
                // Vessel has dissappeared out of image, drop it
            } else {
                newKalmanFilters.push_back(v);
            }
        }

        // Check if any tracked vessels can be merged
        std::vector<TrackedVessel::pointer> newKalmanFilters2;
        for(int i = 0; i < newKalmanFilters.size(); ++i) {
            bool keep = true;
            Vector2f position = newKalmanFilters[i]->filter->getCurrentState().head(2);

            for(int j = 0; j < i; ++j) {
                Vector2f position2 = newKalmanFilters[j]->filter->getCurrentState().head(2);
                if((position-position2).norm() < 2) { // if two vessels have centers closer than 2 mm, merge them
                    keep = false;
                    std::cout << "Merging two vessels" << std::endl;
                    break;
                }
            }
            if(newKalmanFilters[i]->framesSinceRefshed > 8) {
                std::cout << "Removing a vessel due to too long since refresh" << std::endl;
                keep = false;
            }
            if(keep)
                newKalmanFilters2.push_back(newKalmanFilters[i]);
        }
        mKalmanFilters = newKalmanFilters2;
    }

    void UltrasoundVesselSegmentation::createSegmentation(Image::pointer image) {
        Segmentation::pointer segmentation = getStaticOutputData<Segmentation>(0);
        segmentation->createFromImage(image);
        OpenCLDevice::pointer device = getMainDevice();
        cl::Program program = getOpenCLProgram(device);

        // Copy contents
        OpenCLImageAccess::pointer writeAccess = segmentation->getOpenCLImageAccess(ACCESS_READ_WRITE, device);
        cl::Image2D* outputData = writeAccess->get2DImage();
        // Create all zero data
        UniquePointer<uchar[]> zeroData(new uchar[segmentation->getWidth()*segmentation->getHeight()]());
        device->getCommandQueue().enqueueWriteImage(
                *outputData,
                CL_TRUE,
                createOrigoRegion(),
                createRegion(segmentation->getWidth(), segmentation->getHeight(), 1),
                0, 0,
                zeroData.get()
        );
        cl::Kernel kernel(program, "createSegmentation");
        for(TrackedVessel::pointer v : mKalmanFilters) {
            Vector4f state = v->filter->getCurrentState() / image->getSpacing().x();

            kernel.setArg(0, *outputData);
            kernel.setArg(1, state.x());
            kernel.setArg(2, state.y());
            kernel.setArg(3, state(2));
            kernel.setArg(4, state(3));

            device->getCommandQueue().enqueueNDRangeKernel(
                    kernel,
                    cl::NullRange,
                    cl::NDRange(segmentation->getWidth(), segmentation->getHeight()),
                    cl::NullRange
            );
        }
    }

<<<<<<< HEAD
void UltrasoundVesselSegmentation::createSegmentation(Image::pointer image) {
	Segmentation::pointer segmentation = getStaticOutputData<Segmentation>(0);
	segmentation->createFromImage(image);
	OpenCLDevice::pointer device = getMainDevice();
    cl::Program program = getOpenCLProgram(device);

	// Copy contents
	OpenCLImageAccess::pointer writeAccess = segmentation->getOpenCLImageAccess(ACCESS_READ_WRITE, device);
	cl::Image2D* outputData = writeAccess->get2DImage();
	// Create all zero data
	UniquePointer<uchar[]> zeroData(new uchar[segmentation->getWidth()*segmentation->getHeight()]());
	device->getCommandQueue().enqueueWriteImage(
			*outputData,
			CL_TRUE,
			createOrigoRegion(),
			createRegion(segmentation->getWidth(), segmentation->getHeight(), 1),
			0, 0,
			zeroData.get()
			);
	cl::Kernel kernel(program, "createSegmentation");
	for(TrackedVessel::pointer v : mKalmanFilters) {
		Vector4f state = v->filter->getCurrentState() / image->getSpacing().x();

		kernel.setArg(0, *outputData);
		kernel.setArg(1, state.x());
		kernel.setArg(2, state.y());
		kernel.setArg(3, state(2));
		kernel.setArg(4, state(3));

		device->getCommandQueue().enqueueNDRangeKernel(
				kernel,
				cl::NullRange,
				cl::NDRange(segmentation->getWidth(), segmentation->getHeight()),
				cl::NullRange
		);
	}
=======
>>>>>>> a766a248
}
<|MERGE_RESOLUTION|>--- conflicted
+++ resolved
@@ -5,10 +5,6 @@
 #include "FAST/Algorithms/ModelBasedSegmentation/KalmanFilter.hpp"
 #include "FAST/Data/Segmentation.hpp"
 #include "FAST/Utility.hpp"
-<<<<<<< HEAD
-
-=======
->>>>>>> a766a248
 
 
 namespace fast {
@@ -197,43 +193,4 @@
         }
     }
 
-<<<<<<< HEAD
-void UltrasoundVesselSegmentation::createSegmentation(Image::pointer image) {
-	Segmentation::pointer segmentation = getStaticOutputData<Segmentation>(0);
-	segmentation->createFromImage(image);
-	OpenCLDevice::pointer device = getMainDevice();
-    cl::Program program = getOpenCLProgram(device);
-
-	// Copy contents
-	OpenCLImageAccess::pointer writeAccess = segmentation->getOpenCLImageAccess(ACCESS_READ_WRITE, device);
-	cl::Image2D* outputData = writeAccess->get2DImage();
-	// Create all zero data
-	UniquePointer<uchar[]> zeroData(new uchar[segmentation->getWidth()*segmentation->getHeight()]());
-	device->getCommandQueue().enqueueWriteImage(
-			*outputData,
-			CL_TRUE,
-			createOrigoRegion(),
-			createRegion(segmentation->getWidth(), segmentation->getHeight(), 1),
-			0, 0,
-			zeroData.get()
-			);
-	cl::Kernel kernel(program, "createSegmentation");
-	for(TrackedVessel::pointer v : mKalmanFilters) {
-		Vector4f state = v->filter->getCurrentState() / image->getSpacing().x();
-
-		kernel.setArg(0, *outputData);
-		kernel.setArg(1, state.x());
-		kernel.setArg(2, state.y());
-		kernel.setArg(3, state(2));
-		kernel.setArg(4, state(3));
-
-		device->getCommandQueue().enqueueNDRangeKernel(
-				kernel,
-				cl::NullRange,
-				cl::NDRange(segmentation->getWidth(), segmentation->getHeight()),
-				cl::NullRange
-		);
-	}
-=======
->>>>>>> a766a248
 }
