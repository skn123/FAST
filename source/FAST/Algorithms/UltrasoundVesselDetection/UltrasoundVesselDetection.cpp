#include "FAST/Data/Image.hpp"
#include "FAST/Data/Segmentation.hpp"
#include "FAST/Data/PointSet.hpp"
#include "FAST/DeviceManager.hpp"
#include "FAST/Algorithms/GaussianSmoothingFilter/GaussianSmoothingFilter.hpp"
#include "FAST/Algorithms/ImageGradient/ImageGradient.hpp"
#include "FAST/Utility.hpp"
#include "FAST/SceneGraph.hpp"
#include <queue>
#include "FAST/Algorithms/UltrasoundVesselDetection/UltrasoundVesselDetection.hpp"
#include "FAST/Algorithms/ImageCropper/ImageCropper.hpp"
#include "FAST/Algorithms/NeuralNetwork/ImageClassifier.hpp"

namespace fast {

    ProcessObjectPort UltrasoundVesselDetection::getOutputSegmentationPort() {
        mCreateSegmentation = true;
        return getOutputPort(0);
    }

<<<<<<< HEAD
    mRuntimeManager->startRegularTimer("ellipse fitting");
    // Create kernel
    OpenCLDevice::pointer device = getMainDevice();
    cl::Program program = getOpenCLProgram(device);
    cl::Kernel kernel(program, "vesselDetection");

    // Run GaussianSmoothing on input
    GaussianSmoothingFilter::pointer filter = GaussianSmoothingFilter::New();
    filter->setInputData(input);
    filter->setMaskSize(5);
    filter->setStandardDeviation(2);
    filter->update();
    Image::pointer smoothedImage = filter->getOutputData<Image>();

    // Run ImageGradient on input
    ImageGradient::pointer imageGradient = ImageGradient::New();
    imageGradient->setInputConnection(filter->getOutputPort());
    imageGradient->update();
    Image::pointer gradients = imageGradient->getOutputData<Image>();
    OpenCLImageAccess::pointer inputImageAccess = input->getOpenCLImageAccess(ACCESS_READ, device);
    OpenCLImageAccess::pointer imageAccess = smoothedImage->getOpenCLImageAccess(ACCESS_READ, device);
    OpenCLImageAccess::pointer gradientAccess = gradients->getOpenCLImageAccess(ACCESS_READ, device);

    // Create output image
    UniquePointer<float[]> zeros(new float[input->getWidth()*input->getHeight()*4]());
    cl::Image2D result = cl::Image2D(
            device->getContext(),
            CL_MEM_WRITE_ONLY | CL_MEM_COPY_HOST_PTR,
            getOpenCLImageFormat(device, CL_MEM_OBJECT_IMAGE2D, TYPE_FLOAT, 4),
            input->getWidth(), input->getHeight(),
			0,
			zeros.get()
    );

    // Run vessel detection kernel on smoothed image and gradient
    kernel.setArg(0, *inputImageAccess->get2DImage());
    kernel.setArg(1, *gradientAccess->get2DImage());
    kernel.setArg(2, result);
    kernel.setArg(3, input->getSpacing().x());

    const float minimumDepthInMM = 5;
    const float spacing = input->getSpacing().y();
    //const float maximumDepthInMM = 20;
    const float maximumDepthInMM = input->getHeight()*spacing*0.85;
    int startPosY = round(minimumDepthInMM/spacing);
    int endPosY = round(maximumDepthInMM/spacing);

    // Only process every second pixel
    cl::NDRange globalSize(input->getWidth() / 4, (endPosY-startPosY) / 4);
    cl::NDRange kernelOffset(0, startPosY / 4);
    device->getCommandQueue().enqueueNDRangeKernel(
            kernel,
			kernelOffset,
			globalSize,
            cl::NullRange
    );

    // Get result back
    UniquePointer<float[]> data(new float[input->getWidth()*input->getHeight()*4]);
    device->getCommandQueue().enqueueReadImage(
            result,
            CL_TRUE,
            createOrigoRegion(),
            createRegion(input->getWidth(),input->getHeight(),1),
            0,0,
            data.get()
    );
    mRuntimeManager->stopRegularTimer("ellipse fitting");
    mRuntimeManager->startRegularTimer("candidate selection");

	AffineTransformation::pointer transform = SceneGraph::getAffineTransformationFromData(input);
	transform->scale(input->getSpacing());

    // Find best ellipses
	std::priority_queue<Candidate, std::vector<Candidate>, CandidateComparison> candidates;
	int startPosY2 = (startPosY / 4)*4;
    for(int x = 0; x < input->getWidth(); x+=4) {
        for(int y = startPosY2; y < endPosY; y+=4) {
            int i = x + y*input->getWidth();

            if(data[i*4] > 1.5) { // If score is higher than a threshold
				float posY = floor(data[i*4+3]/input->getWidth());
				float posX = data[i*4+3]-posY*input->getWidth();
				Vector3f voxelPosition(posX, posY, 0);
				Vector3f position = transform->multiply(voxelPosition);
				VesselCrossSection::pointer crossSection = VesselCrossSection::New();
				crossSection->create(position, voxelPosition.head(2), data[i*4+1], data[i*4+2]*data[i*4+1]);
				Candidate candidate;
				candidate.score = data[i*4];
				candidate.crossSection = crossSection;
				candidates.push(candidate);
=======
    UltrasoundVesselDetection::UltrasoundVesselDetection() {
        createInputPort<Image>(0);
        createOutputPort<Segmentation>(0, OUTPUT_DEPENDS_ON_INPUT, 0);
        createOutputPort<VesselCrossSection>(1, OUTPUT_STATIC, 0, true);
        createOpenCLProgram(Config::getKernelSourcePath() + "Algorithms/UltrasoundVesselDetection/UltrasoundVesselDetection.cl");
        mCreateSegmentation = false;

        mClassifier = ImageClassifier::New();
        //std::string modelFile = "/home/smistad/vessel_detection_model/deploy.prototxt";
        //std::string trainingFile = "/home/smistad/vessel_detection_model/snapshot_iter_540.caffemodel";
        //std::string meanFile = "/home/smistad/vessel_detection_model/mean.binaryproto";
        //std::string modelFile = "/home/smistad/vessel_detection_model2/deploy.prototxt";
        //std::string trainingFile = "/home/smistad/vessel_detection_model2/snapshot_iter_960.caffemodel";
        //std::string meanFile = "/home/smistad/vessel_detection_model2/mean.binaryproto";
        //std::string modelFile = "/home/smistad/vessel_detection_model_gaussian/deploy.prototxt";
        //std::string trainingFile = "/home/smistad/vessel_detection_model_gaussian/snapshot_iter_960.caffemodel";
        //std::string meanFile = "/home/smistad/vessel_detection_model_gaussian/mean.binaryproto";
        //std::string modelFile = "/home/smistad/vessel_detection_model_alex_no_relu/deploy.prototxt";
        //std::string trainingFile = "/home/smistad/vessel_detection_model_alex_no_relu/snapshot_iter_630.caffemodel";
        //std::string meanFile = "/home/smistad/vessel_detection_model_alex_no_relu/mean.binaryproto";
        //std::string modelFile = "/home/smistad/vessel_net/deploy.prototxt";
        //std::string trainingFile = "/home/smistad/vessel_net/snapshot_iter_7600.caffemodel";
        //std::string meanFile = "/home/smistad/vessel_net/mean.binaryproto";
        std::string modelFile = "/home/smistad/vessel_net_1/deploy.prototxt";
        std::string trainingFile = "/home/smistad/vessel_net_1/snapshot_iter_4550.caffemodel";
        std::string meanFile = "/home/smistad/vessel_net_1/mean.binaryproto";
        mClassifier->loadNetworkAndWeights(modelFile, trainingFile);
        mClassifier->loadBinaryMeanImage(meanFile);
>>>>>>> a766a248

    }

    struct Candidate {
        float score;
        VesselCrossSection::pointer crossSection;
    };

    class CandidateComparison {
    public:
        bool operator() (const Candidate& lhs, const Candidate& rhs) const {
            return lhs.score < rhs.score;
        }
    };

    void UltrasoundVesselDetection::execute() {
        Image::pointer input = getStaticInputData<Image>();
        if(input->getDimensions() != 2) {
            throw Exception("The UltrasoundVesselDetection algorithm is only for 2D");
        }

<<<<<<< HEAD
        // Copy contents
        OpenCLImageAccess::pointer writeAccess = segmentation->getOpenCLImageAccess(ACCESS_READ_WRITE, device);
        cl::Image2D* outputData = writeAccess->get2DImage();
        // Create all zero data
        UniquePointer<uchar[]> zeroData(new uchar[input->getWidth()*input->getHeight()]());
        device->getCommandQueue().enqueueWriteImage(
                *outputData,
=======
        mRuntimeManager->startRegularTimer("ellipse fitting");
        // Create kernel
        OpenCLDevice::pointer device = getMainDevice();
        cl::Program program = getOpenCLProgram(device);
        cl::Kernel kernel(program, "vesselDetection");

        // Run GaussianSmoothing on input
        GaussianSmoothingFilter::pointer filter = GaussianSmoothingFilter::New();
        filter->setInputData(input);
        filter->setMaskSize(5);
        filter->setStandardDeviation(2);
        filter->update();
        Image::pointer smoothedImage = filter->getOutputData<Image>();

        // Run ImageGradient on input
        ImageGradient::pointer imageGradient = ImageGradient::New();
        imageGradient->setInputConnection(filter->getOutputPort());
        imageGradient->update();
        Image::pointer gradients = imageGradient->getOutputData<Image>();
        OpenCLImageAccess::pointer inputImageAccess = input->getOpenCLImageAccess(ACCESS_READ, device);
        OpenCLImageAccess::pointer imageAccess = smoothedImage->getOpenCLImageAccess(ACCESS_READ, device);
        OpenCLImageAccess::pointer gradientAccess = gradients->getOpenCLImageAccess(ACCESS_READ, device);

        // Create output image
        UniquePointer<float[]> zeros(new float[input->getWidth()*input->getHeight()*4]());
        cl::Image2D result = cl::Image2D(
                device->getContext(),
                CL_MEM_WRITE_ONLY | CL_MEM_COPY_HOST_PTR,
                getOpenCLImageFormat(device, CL_MEM_OBJECT_IMAGE2D, TYPE_FLOAT, 4),
                input->getWidth(), input->getHeight(),
                0,
                zeros.get()
        );

        // Run vessel detection kernel on smoothed image and gradient
        kernel.setArg(0, *inputImageAccess->get2DImage());
        kernel.setArg(1, *gradientAccess->get2DImage());
        kernel.setArg(2, result);
        kernel.setArg(3, input->getSpacing().x());

        const float minimumDepthInMM = 5;
        const float spacing = input->getSpacing().y();
        //const float maximumDepthInMM = 20;
        const float maximumDepthInMM = input->getHeight()*spacing*0.85;
        int startPosY = round(minimumDepthInMM/spacing);
        int endPosY = round(maximumDepthInMM/spacing);

        // Only process every second pixel
        cl::NDRange globalSize(input->getWidth() / 4, (endPosY-startPosY) / 4);
        cl::NDRange kernelOffset(0, startPosY / 4);
        device->getCommandQueue().enqueueNDRangeKernel(
                kernel,
                kernelOffset,
                globalSize,
                cl::NullRange
        );

        // Get result back
        UniquePointer<float[]> data(new float[input->getWidth()*input->getHeight()*4]);
        device->getCommandQueue().enqueueReadImage(
                result,
>>>>>>> a766a248
                CL_TRUE,
                createOrigoRegion(),
                createRegion(input->getWidth(),input->getHeight(),1),
                0,0,
                data.get()
        );
        mRuntimeManager->stopRegularTimer("ellipse fitting");
        mRuntimeManager->startRegularTimer("candidate selection");

        AffineTransformation::pointer transform = SceneGraph::getAffineTransformationFromData(input);
        transform->scale(input->getSpacing());

        // Find best ellipses
        std::priority_queue<Candidate, std::vector<Candidate>, CandidateComparison> candidates;
        int startPosY2 = (startPosY / 4)*4;
        for(int x = 0; x < input->getWidth(); x+=4) {
            for(int y = startPosY2; y < endPosY; y+=4) {
                int i = x + y*input->getWidth();

                if(data[i*4] > 1.5) { // If score is higher than a threshold
                    float posY = floor(data[i*4+3]/input->getWidth());
                    float posX = data[i*4+3]-posY*input->getWidth();
                    Vector3f voxelPosition(posX, posY, 0);
                    Vector3f position = transform->multiply(voxelPosition);
                    VesselCrossSection::pointer crossSection = VesselCrossSection::New();
                    crossSection->create(position, voxelPosition.head(2), data[i*4+1], data[i*4+2]*data[i*4+1]);
                    Candidate candidate;
                    candidate.score = data[i*4];
                    candidate.crossSection = crossSection;
                    candidates.push(candidate);

                }
            }
        }

        mCrossSections.clear();
        // Go through all candidates
        while(!candidates.empty()) {
            Candidate next = candidates.top();
            candidates.pop();

            // Check if valid
            bool invalid = false;
            VesselCrossSectionAccess::pointer access2 = next.crossSection->getAccess(ACCESS_READ);
            Vector2f candidateImageCenter = access2->getImageCenterPosition();
            for(VesselCrossSection::pointer crossSection : mCrossSections) {
                VesselCrossSectionAccess::pointer access = crossSection->getAccess(ACCESS_READ);
                Vector2f imageCenter = access->getImageCenterPosition();
                float majorRadius = access->getMajorRadius() + access->getMajorRadius()*0.5f;
                float minorRadius = access->getMinorRadius() + access->getMinorRadius()*0.5f;

                // Check if candidate center is inside a previous ellipse
                if(
                        std::pow(imageCenter.x() - candidateImageCenter.x(), 2.0f) / (majorRadius*majorRadius) +
                        std::pow(imageCenter.y() - candidateImageCenter.y(), 2.0f) / (minorRadius*minorRadius) < 1){
                    invalid = true;
                    break;
                }
            }
            if(!invalid) {
                mCrossSections.push_back(next.crossSection);
            }
        }
        std::cout << mCrossSections.size() << " candidate vessels" << std::endl;
        mRuntimeManager->stopRegularTimer("candidate selection");
        mRuntimeManager->startRegularTimer("classifier");


        Vector3ui imageSize = input->getSize();

        // Create sub images and send to classifier
        std::vector<DataObject::pointer> subImages;
        for(int i = 0; i < std::min((int)mCrossSections.size(), 8); ++i) {
            VesselCrossSectionAccess::pointer access = mCrossSections[i]->getAccess(ACCESS_READ);
            Vector2f imageCenter = access->getImageCenterPosition();

            // Radius in pixels
            const float majorRadius = access->getMajorRadius();
            const float minorRadius = access->getMinorRadius();
            const int frameSize = std::max((int)round(majorRadius), 50); // Nr if pixels to include around vessel

            Vector2i offset(
                    round(imageCenter.x() - majorRadius) - frameSize,
                    round(imageCenter.y() - majorRadius) - frameSize
            );
            int size2 = 2*majorRadius + 2*frameSize;
            Vector2i size(
                    size2,
                    size2
            );

            ImageCropper::pointer cropper = ImageCropper::New();
            cropper->setInputData(input);
            cropper->allowOutOfBoundsCropping(true);
            cropper->setOffset(offset);
            cropper->setSize(size);
            cropper->update();
            subImages.push_back(cropper->getOutputData<Image>());
        }
        std::vector<VesselCrossSection::pointer> acceptedVessels;
        if(subImages.size() > 0) {
            mClassifier->setLabels({"Vessel", "Not vessel"});
            mClassifier->setInputData(subImages);
            mClassifier->update();

            std::vector<ImageClassification::pointer> classifierResult = mClassifier->getMultipleOutputData<ImageClassification>(0);
            int i = 0;
            for(ImageClassification::pointer data : classifierResult) {
                ImageClassification::access access = data->getAccess(ACCESS_READ);
                std::map<std::string, float> scores = access->getData();
                if(scores["Vessel"] > 0.9) {
                    acceptedVessels.push_back(mCrossSections.at(i));
                    //VesselCrossSection::pointer newData = addStaticOutputData<VesselCrossSection>(1);
                    //VesselCrossSectionAccess::pointer access = mCrossSections[i]->getAccess(ACCESS_READ);
                    //newData->create(access->getGlobalCenterPosition(), access->getImageCenterPosition(), access->getMajorRadius(), access->getMinorRadius());
                }
                ++i;
            }
        }
        mAcceptedCrossSections = acceptedVessels;
        mRuntimeManager->stopRegularTimer("classifier");

        if(mCreateSegmentation) {
            mRuntimeManager->startRegularTimer("segmentation");
            Segmentation::pointer segmentation = getStaticOutputData<Segmentation>(0);
            segmentation->createFromImage(input);

            OpenCLDevice::pointer device = getMainDevice();

            // Copy contents
            OpenCLImageAccess::pointer writeAccess = segmentation->getOpenCLImageAccess(ACCESS_READ_WRITE, device);
            cl::Image2D* outputData = writeAccess->get2DImage();
            // Create all zero data
            UniquePointer<uchar[]> zeroData(new uchar[input->getWidth()*input->getHeight()]());
            device->getCommandQueue().enqueueWriteImage(
                    *outputData,
                    CL_TRUE,
                    createOrigoRegion(),
                    createRegion(input->getWidth(), input->getHeight(), 1),
                    0, 0,
                    zeroData.get()
            );
            cl::Kernel kernel(program, "createSegmentation");

            for(VesselCrossSection::pointer crossSection : acceptedVessels) {
                VesselCrossSectionAccess::pointer access = crossSection->getAccess(ACCESS_READ);
                Vector2f imageCenter = access->getImageCenterPosition();
                kernel.setArg(0, *outputData);
                kernel.setArg(1, imageCenter.x());
                kernel.setArg(2, imageCenter.y());
                kernel.setArg(3, access->getMajorRadius());
                kernel.setArg(4, access->getMinorRadius());

                device->getCommandQueue().enqueueNDRangeKernel(
                        kernel,
                        cl::NullRange,
                        cl::NDRange(input->getWidth(), input->getHeight()),
                        cl::NullRange
                );
            }
            mRuntimeManager->stopRegularTimer("segmentation");
        }
    }

    std::vector<VesselCrossSection::pointer> UltrasoundVesselDetection::getCrossSections() {
        return mCrossSections;
    }
    std::vector<VesselCrossSection::pointer> UltrasoundVesselDetection::getAcceptedCrossSections() {
        return mAcceptedCrossSections;
    }

} // end namespace fast

<|MERGE_RESOLUTION|>--- conflicted
+++ resolved
@@ -18,99 +18,6 @@
         return getOutputPort(0);
     }
 
-<<<<<<< HEAD
-    mRuntimeManager->startRegularTimer("ellipse fitting");
-    // Create kernel
-    OpenCLDevice::pointer device = getMainDevice();
-    cl::Program program = getOpenCLProgram(device);
-    cl::Kernel kernel(program, "vesselDetection");
-
-    // Run GaussianSmoothing on input
-    GaussianSmoothingFilter::pointer filter = GaussianSmoothingFilter::New();
-    filter->setInputData(input);
-    filter->setMaskSize(5);
-    filter->setStandardDeviation(2);
-    filter->update();
-    Image::pointer smoothedImage = filter->getOutputData<Image>();
-
-    // Run ImageGradient on input
-    ImageGradient::pointer imageGradient = ImageGradient::New();
-    imageGradient->setInputConnection(filter->getOutputPort());
-    imageGradient->update();
-    Image::pointer gradients = imageGradient->getOutputData<Image>();
-    OpenCLImageAccess::pointer inputImageAccess = input->getOpenCLImageAccess(ACCESS_READ, device);
-    OpenCLImageAccess::pointer imageAccess = smoothedImage->getOpenCLImageAccess(ACCESS_READ, device);
-    OpenCLImageAccess::pointer gradientAccess = gradients->getOpenCLImageAccess(ACCESS_READ, device);
-
-    // Create output image
-    UniquePointer<float[]> zeros(new float[input->getWidth()*input->getHeight()*4]());
-    cl::Image2D result = cl::Image2D(
-            device->getContext(),
-            CL_MEM_WRITE_ONLY | CL_MEM_COPY_HOST_PTR,
-            getOpenCLImageFormat(device, CL_MEM_OBJECT_IMAGE2D, TYPE_FLOAT, 4),
-            input->getWidth(), input->getHeight(),
-			0,
-			zeros.get()
-    );
-
-    // Run vessel detection kernel on smoothed image and gradient
-    kernel.setArg(0, *inputImageAccess->get2DImage());
-    kernel.setArg(1, *gradientAccess->get2DImage());
-    kernel.setArg(2, result);
-    kernel.setArg(3, input->getSpacing().x());
-
-    const float minimumDepthInMM = 5;
-    const float spacing = input->getSpacing().y();
-    //const float maximumDepthInMM = 20;
-    const float maximumDepthInMM = input->getHeight()*spacing*0.85;
-    int startPosY = round(minimumDepthInMM/spacing);
-    int endPosY = round(maximumDepthInMM/spacing);
-
-    // Only process every second pixel
-    cl::NDRange globalSize(input->getWidth() / 4, (endPosY-startPosY) / 4);
-    cl::NDRange kernelOffset(0, startPosY / 4);
-    device->getCommandQueue().enqueueNDRangeKernel(
-            kernel,
-			kernelOffset,
-			globalSize,
-            cl::NullRange
-    );
-
-    // Get result back
-    UniquePointer<float[]> data(new float[input->getWidth()*input->getHeight()*4]);
-    device->getCommandQueue().enqueueReadImage(
-            result,
-            CL_TRUE,
-            createOrigoRegion(),
-            createRegion(input->getWidth(),input->getHeight(),1),
-            0,0,
-            data.get()
-    );
-    mRuntimeManager->stopRegularTimer("ellipse fitting");
-    mRuntimeManager->startRegularTimer("candidate selection");
-
-	AffineTransformation::pointer transform = SceneGraph::getAffineTransformationFromData(input);
-	transform->scale(input->getSpacing());
-
-    // Find best ellipses
-	std::priority_queue<Candidate, std::vector<Candidate>, CandidateComparison> candidates;
-	int startPosY2 = (startPosY / 4)*4;
-    for(int x = 0; x < input->getWidth(); x+=4) {
-        for(int y = startPosY2; y < endPosY; y+=4) {
-            int i = x + y*input->getWidth();
-
-            if(data[i*4] > 1.5) { // If score is higher than a threshold
-				float posY = floor(data[i*4+3]/input->getWidth());
-				float posX = data[i*4+3]-posY*input->getWidth();
-				Vector3f voxelPosition(posX, posY, 0);
-				Vector3f position = transform->multiply(voxelPosition);
-				VesselCrossSection::pointer crossSection = VesselCrossSection::New();
-				crossSection->create(position, voxelPosition.head(2), data[i*4+1], data[i*4+2]*data[i*4+1]);
-				Candidate candidate;
-				candidate.score = data[i*4];
-				candidate.crossSection = crossSection;
-				candidates.push(candidate);
-=======
     UltrasoundVesselDetection::UltrasoundVesselDetection() {
         createInputPort<Image>(0);
         createOutputPort<Segmentation>(0, OUTPUT_DEPENDS_ON_INPUT, 0);
@@ -139,7 +46,6 @@
         std::string meanFile = "/home/smistad/vessel_net_1/mean.binaryproto";
         mClassifier->loadNetworkAndWeights(modelFile, trainingFile);
         mClassifier->loadBinaryMeanImage(meanFile);
->>>>>>> a766a248
 
     }
 
@@ -161,15 +67,6 @@
             throw Exception("The UltrasoundVesselDetection algorithm is only for 2D");
         }
 
-<<<<<<< HEAD
-        // Copy contents
-        OpenCLImageAccess::pointer writeAccess = segmentation->getOpenCLImageAccess(ACCESS_READ_WRITE, device);
-        cl::Image2D* outputData = writeAccess->get2DImage();
-        // Create all zero data
-        UniquePointer<uchar[]> zeroData(new uchar[input->getWidth()*input->getHeight()]());
-        device->getCommandQueue().enqueueWriteImage(
-                *outputData,
-=======
         mRuntimeManager->startRegularTimer("ellipse fitting");
         // Create kernel
         OpenCLDevice::pointer device = getMainDevice();
@@ -231,7 +128,6 @@
         UniquePointer<float[]> data(new float[input->getWidth()*input->getHeight()*4]);
         device->getCommandQueue().enqueueReadImage(
                 result,
->>>>>>> a766a248
                 CL_TRUE,
                 createOrigoRegion(),
                 createRegion(input->getWidth(),input->getHeight(),1),
