#include "FAST/Data/Image.hpp"
#include "FAST/Data/Segmentation.hpp"
#include "FAST/Data/PointSet.hpp"
#include "FAST/DeviceManager.hpp"
#include "FAST/Algorithms/GaussianSmoothingFilter/GaussianSmoothingFilter.hpp"
#include "FAST/Algorithms/ImageGradient/ImageGradient.hpp"
#include "FAST/Utility.hpp"
#include "FAST/SceneGraph.hpp"
#include <boost/shared_array.hpp>
#include <queue>
#include "FAST/Algorithms/UltrasoundVesselDetection/UltrasoundVesselDetection.hpp"
#include "FAST/Algorithms/ImageCropper/ImageCropper.hpp"
#include "FAST/Algorithms/ImageClassifier/ImageClassifier.hpp"

namespace fast {

ProcessObjectPort UltrasoundVesselDetection::getOutputSegmentationPort() {
    mCreateSegmentation = true;
    return getOutputPort(0);
}

UltrasoundVesselDetection::UltrasoundVesselDetection() {
    createInputPort<Image>(0);
    createOutputPort<Segmentation>(0, OUTPUT_DEPENDS_ON_INPUT, 0);
    createOpenCLProgram(std::string(FAST_SOURCE_DIR) + "Algorithms/UltrasoundVesselDetection/UltrasoundVesselDetection.cl");
    mCreateSegmentation = false;

	mClassifier = ImageClassifier::New();
	//std::string modelFile = "/home/smistad/vessel_detection_model/deploy.prototxt";
	//std::string trainingFile = "/home/smistad/vessel_detection_model/snapshot_iter_540.caffemodel";
	//std::string meanFile = "/home/smistad/vessel_detection_model/mean.binaryproto";
	//std::string modelFile = "/home/smistad/vessel_detection_model2/deploy.prototxt";
	//std::string trainingFile = "/home/smistad/vessel_detection_model2/snapshot_iter_960.caffemodel";
	//std::string meanFile = "/home/smistad/vessel_detection_model2/mean.binaryproto";
	//std::string modelFile = "/home/smistad/vessel_detection_model_gaussian/deploy.prototxt";
	//std::string trainingFile = "/home/smistad/vessel_detection_model_gaussian/snapshot_iter_960.caffemodel";
	//std::string meanFile = "/home/smistad/vessel_detection_model_gaussian/mean.binaryproto";
	//std::string modelFile = "/home/smistad/vessel_detection_model_alex_no_relu/deploy.prototxt";
	//std::string trainingFile = "/home/smistad/vessel_detection_model_alex_no_relu/snapshot_iter_630.caffemodel";
	//std::string meanFile = "/home/smistad/vessel_detection_model_alex_no_relu/mean.binaryproto";
	std::string modelFile = "/home/smistad/vessel_detection_model_alex_augmented/deploy.prototxt";
	std::string trainingFile = "/home/smistad/vessel_detection_model_alex_augmented/snapshot_iter_8404.caffemodel";
	std::string meanFile = "/home/smistad/vessel_detection_model_alex_augmented/mean.binaryproto";
	mClassifier->loadModel(modelFile, trainingFile, meanFile);

}

struct Candidate {
	float score;
	VesselCrossSection::pointer crossSection;
};

class CandidateComparison {
	public:
		bool operator() (const Candidate& lhs, const Candidate& rhs) const {
			return lhs.score < rhs.score;
		}
};

void UltrasoundVesselDetection::execute() {
    Image::pointer input = getStaticInputData<Image>();
    if(input->getDimensions() != 2) {
        throw Exception("The UltrasoundVesselDetection algorithm is only for 2D");
    }

    mRuntimeManager->startRegularTimer("ellipse fitting");
    // Create kernel
    OpenCLDevice::pointer device = getMainDevice();
    cl::Program program = getOpenCLProgram(device);
    cl::Kernel kernel(program, "vesselDetection");

    // Run GaussianSmoothing on input
    GaussianSmoothingFilter::pointer filter = GaussianSmoothingFilter::New();
    filter->setInputData(input);
    filter->setMaskSize(5);
    filter->setStandardDeviation(2);
    filter->update();
    Image::pointer smoothedImage = filter->getOutputData<Image>();

    // Run ImageGradient on input
    ImageGradient::pointer imageGradient = ImageGradient::New();
    imageGradient->setInputConnection(filter->getOutputPort());
    imageGradient->update();
    Image::pointer gradients = imageGradient->getOutputData<Image>();
    OpenCLImageAccess::pointer inputImageAccess = input->getOpenCLImageAccess(ACCESS_READ, device);
    OpenCLImageAccess::pointer imageAccess = smoothedImage->getOpenCLImageAccess(ACCESS_READ, device);
    OpenCLImageAccess::pointer gradientAccess = gradients->getOpenCLImageAccess(ACCESS_READ, device);

    // Create output image
    boost::shared_array<float> zeros(new float[input->getWidth()*input->getHeight()*4]());
    cl::Image2D result = cl::Image2D(
            device->getContext(),
            CL_MEM_WRITE_ONLY | CL_MEM_COPY_HOST_PTR,
            getOpenCLImageFormat(device, CL_MEM_OBJECT_IMAGE2D, TYPE_FLOAT, 4),
            input->getWidth(), input->getHeight(),
			0,
			zeros.get()
    );

    // Run vessel detection kernel on smoothed image and gradient
    kernel.setArg(0, *inputImageAccess->get2DImage());
    kernel.setArg(1, *gradientAccess->get2DImage());
    kernel.setArg(2, result);
    kernel.setArg(3, input->getSpacing().x());

    const float minimumDepthInMM = 5;
    const float spacing = input->getSpacing().y();
    //const float maximumDepthInMM = 20;
    const float maximumDepthInMM = input->getHeight()*spacing*0.85;
    int startPosY = round(minimumDepthInMM/spacing);
    int endPosY = round(maximumDepthInMM/spacing);

    // Only process every second pixel
    cl::NDRange globalSize(input->getWidth() / 4, (endPosY-startPosY) / 4);
    cl::NDRange kernelOffset(0, startPosY / 4);
    device->getCommandQueue().enqueueNDRangeKernel(
            kernel,
			kernelOffset,
			globalSize,
            cl::NullRange
    );

    // Get result back
    boost::shared_array<float> data(new float[input->getWidth()*input->getHeight()*4]);
    device->getCommandQueue().enqueueReadImage(
            result,
            CL_TRUE,
            createOrigoRegion(),
            createRegion(input->getWidth(),input->getHeight(),1),
            0,0,
            data.get()
    );
    mRuntimeManager->stopRegularTimer("ellipse fitting");
    mRuntimeManager->startRegularTimer("candidate selection");

	AffineTransformation::pointer transform = SceneGraph::getAffineTransformationFromData(input);
	transform->scale(input->getSpacing());

    // Find best ellipses
	std::priority_queue<Candidate, std::vector<Candidate>, CandidateComparison> candidates;
	int startPosY2 = (startPosY / 4)*4;
    for(int x = 0; x < input->getWidth(); x+=4) {
        for(int y = startPosY2; y < endPosY; y+=4) {
            int i = x + y*input->getWidth();

            if(data[i*4] > 1.5) { // If score is higher than a threshold
				float posY = floor(data[i*4+3]/input->getWidth());
				float posX = data[i*4+3]-posY*input->getWidth();
				Vector3f voxelPosition(posX, posY, 0);
				Vector3f position = transform->multiply(voxelPosition);
				VesselCrossSection::pointer crossSection = VesselCrossSection::New();
				crossSection->create(position, voxelPosition.head(2), data[i*4+1], data[i*4+2]*data[i*4+1]);
				Candidate candidate;
				candidate.score = data[i*4];
				candidate.crossSection = crossSection;
				candidates.push(candidate);

            }
        }
    }

	mCrossSections.clear();
	// Go through all candidates
	while(!candidates.empty()) {
		Candidate next = candidates.top();
		candidates.pop();

		// Check if valid
		bool invalid = false;
		VesselCrossSectionAccess::pointer access2 = next.crossSection->getAccess(ACCESS_READ);
		Vector2f candidateImageCenter = access2->getImageCenterPosition();
		for(VesselCrossSection::pointer crossSection : mCrossSections) {
			VesselCrossSectionAccess::pointer access = crossSection->getAccess(ACCESS_READ);
			Vector2f imageCenter = access->getImageCenterPosition();
			float majorRadius = access->getMajorRadius() + access->getMajorRadius()*0.5f;
			float minorRadius = access->getMinorRadius() + access->getMinorRadius()*0.5f;

			// Check if candidate center is inside a previous ellipse
			if(
					std::pow(imageCenter.x() - candidateImageCenter.x(), 2.0f) / (majorRadius*majorRadius) +
					std::pow(imageCenter.y() - candidateImageCenter.y(), 2.0f) / (minorRadius*minorRadius) < 1){
				invalid = true;
				break;
			}
		}
		if(!invalid) {
			mCrossSections.push_back(next.crossSection);
		}
	}
	std::cout << mCrossSections.size() << " candidate vessels" << std::endl;
    mRuntimeManager->stopRegularTimer("candidate selection");
    mRuntimeManager->startRegularTimer("classifier");


    Vector3ui imageSize = input->getSize();

	// Create sub images and send to classifier
	std::vector<DataObject::pointer> subImages;
    for(int i = 0; i < std::min((int)mCrossSections.size(), 8); ++i) {
        VesselCrossSectionAccess::pointer access = mCrossSections[i]->getAccess(ACCESS_READ);
        Vector2f imageCenter = access->getImageCenterPosition();

        // Radius in pixels
        const float majorRadius = access->getMajorRadius();
        const float minorRadius = access->getMinorRadius();
		const int frameSizeX = std::max((int)round(majorRadius), 50); // Nr if pixels to include around vessel
		const int frameSizeY = std::max((int)round(minorRadius), 50); // Nr if pixels to include around vessel

        Vector2i offset(
                        round(imageCenter.x() - majorRadius) - frameSizeX,
                        round(imageCenter.y() - minorRadius) - frameSizeY
        );
<<<<<<< HEAD
        Vector2ui size(
                        2*majorRadius + 2*frameSizeX,
                        2*minorRadius + 2*frameSizeY
=======
        Vector2i size(
                        2*majorRadius + 2*frameSize,
                        2*minorRadius + 2*frameSize
>>>>>>> 03ea6ba5
        );

        // Clamp to image bounds
        if(offset.x() < 0)
                offset.x() = 0;
        if(offset.y() < 0)
                offset.y() = 0;
        if(offset.x() + size.x() > imageSize.x())
                size.x() = imageSize.x() - offset.x();
        if(offset.y() + size.y() > imageSize.y())
                size.y() = imageSize.y() - offset.y();

        ImageCropper::pointer cropper = ImageCropper::New();
        cropper->setInputData(input);
        cropper->setOffset(offset);
        cropper->setSize(size);
        cropper->update();
        subImages.push_back(cropper->getOutputData<Image>());
    }
	std::vector<VesselCrossSection::pointer> acceptedVessels;
	if(subImages.size() > 0) {
		mClassifier->setLabels({"Not vessel", "Vessel"});
		mClassifier->setInputData(subImages);
		mClassifier->update();

		std::vector<std::map<std::string, float> > classifierResult = mClassifier->getResult();
		int i = 0;
		for(std::map<std::string, float> res : classifierResult) {
			if(res["Vessel"] > 0.9) {
				acceptedVessels.push_back(mCrossSections[i]);
			}
			++i;
		}
	}
    mRuntimeManager->stopRegularTimer("classifier");

    if(mCreateSegmentation) {
		mRuntimeManager->startRegularTimer("segmentation");
        Segmentation::pointer segmentation = getStaticOutputData<Segmentation>(0);
        segmentation->createFromImage(input);


        OpenCLDevice::pointer device = getMainDevice();

        // Copy contents
        OpenCLImageAccess::pointer writeAccess = segmentation->getOpenCLImageAccess(ACCESS_READ_WRITE, device);
        cl::Image2D* outputData = writeAccess->get2DImage();
        // Create all zero data
        boost::shared_array<uchar> zeroData(new uchar[input->getWidth()*input->getHeight()]());
        device->getCommandQueue().enqueueWriteImage(
                *outputData,
                CL_TRUE,
                createOrigoRegion(),
                createRegion(input->getWidth(), input->getHeight(), 1),
                0, 0,
                zeroData.get()
                );
        cl::Kernel kernel(program, "createSegmentation");

        for(VesselCrossSection::pointer crossSection : acceptedVessels) {
            VesselCrossSectionAccess::pointer access = crossSection->getAccess(ACCESS_READ);
            Vector2f imageCenter = access->getImageCenterPosition();
            kernel.setArg(0, *outputData);
            kernel.setArg(1, imageCenter.x());
            kernel.setArg(2, imageCenter.y());
            kernel.setArg(3, access->getMajorRadius());
            kernel.setArg(4, access->getMinorRadius());

            device->getCommandQueue().enqueueNDRangeKernel(
                    kernel,
                    cl::NullRange,
                    cl::NDRange(input->getWidth(), input->getHeight()),
                    cl::NullRange
            );
        }
		mRuntimeManager->stopRegularTimer("segmentation");
    }
}

std::vector<VesselCrossSection::pointer> UltrasoundVesselDetection::getCrossSections() {
	return mCrossSections;
}

} // end namespace fast
<|MERGE_RESOLUTION|>--- conflicted
+++ resolved
@@ -203,38 +203,23 @@
         // Radius in pixels
         const float majorRadius = access->getMajorRadius();
         const float minorRadius = access->getMinorRadius();
-		const int frameSizeX = std::max((int)round(majorRadius), 50); // Nr if pixels to include around vessel
-		const int frameSizeY = std::max((int)round(minorRadius), 50); // Nr if pixels to include around vessel
-
-        Vector2i offset(
-                        round(imageCenter.x() - majorRadius) - frameSizeX,
-                        round(imageCenter.y() - minorRadius) - frameSizeY
-        );
-<<<<<<< HEAD
-        Vector2ui size(
-                        2*majorRadius + 2*frameSizeX,
-                        2*minorRadius + 2*frameSizeY
-=======
-        Vector2i size(
-                        2*majorRadius + 2*frameSize,
-                        2*minorRadius + 2*frameSize
->>>>>>> 03ea6ba5
-        );
-
-        // Clamp to image bounds
-        if(offset.x() < 0)
-                offset.x() = 0;
-        if(offset.y() < 0)
-                offset.y() = 0;
-        if(offset.x() + size.x() > imageSize.x())
-                size.x() = imageSize.x() - offset.x();
-        if(offset.y() + size.y() > imageSize.y())
-                size.y() = imageSize.y() - offset.y();
-
-        ImageCropper::pointer cropper = ImageCropper::New();
-        cropper->setInputData(input);
-        cropper->setOffset(offset);
-        cropper->setSize(size);
+		const int frameSize = std::max((int)round(majorRadius), 50); // Nr if pixels to include around vessel
+
+		Vector2i offset(
+				round(imageCenter.x() - majorRadius) - frameSize,
+				round(imageCenter.y() - minorRadius) - frameSize
+		);
+		int size2 = 2*majorRadius + 2*frameSize;
+		Vector2i size(
+				size2,
+				size2
+		);
+
+		ImageCropper::pointer cropper = ImageCropper::New();
+		cropper->setInputData(input);
+		cropper->allowOutOfBoundsCropping(true);
+		cropper->setOffset(offset);
+		cropper->setSize(size);
         cropper->update();
         subImages.push_back(cropper->getOutputData<Image>());
     }
