#include <FAST/Testing.hpp>
#include "DummyObjects.hpp"

using namespace fast;

// Stream data only tests
TEST_CASE("Simple pipeline with stream", "[process_all_frames][ProcessObject][fast]") {
    Config::setStreamingMode(STREAMING_MODE_PROCESS_ALL_FRAMES);
    auto streamer = DummyStreamer::New();
    streamer->setSleepTime(10);
    streamer->setTotalFrames(20);

    auto po = DummyProcessObject::New();
    po->setInputConnection(streamer->getOutputPort());

    auto port = po->getOutputPort();
    port->setMaximumNumberOfFrames(1);

    bool lastFrame = false;
    int timestep = 0;
    while(!lastFrame) {
        po->update();
        auto image = port->getNextFrame<DummyDataObject>();
        lastFrame = image->isLastFrame();
        CHECK(image->getID() == timestep);
        timestep++;
    }
    CHECK(timestep == 20);
}

TEST_CASE("Two step pipeline with stream", "[two_step][process_all_frames][ProcessObject][fast]") {
    Config::setStreamingMode(STREAMING_MODE_PROCESS_ALL_FRAMES);
    auto streamer = DummyStreamer::New();
    streamer->setSleepTime(10);
    streamer->setTotalFrames(20);

    auto po1 = DummyProcessObject::New();
    po1->setInputConnection(streamer->getOutputPort());

    auto po2 = DummyProcessObject::New();
    po2->setInputConnection(po1->getOutputPort());

    auto port = po2->getOutputPort();

    int timestep = 0;
    bool lastFrame = false;
    while(!lastFrame) {
        po2->update();
        auto image = port->getNextFrame<DummyDataObject>();
        lastFrame = image->isLastFrame();
        CHECK(image->getID() == timestep);
        timestep++;
    }
    CHECK(timestep == 20);
}

TEST_CASE("Simple pipeline with stream NEWEST_FRAME_ONLY", "[ProcessObject][fast][newest_frame_only]") {
    Config::setStreamingMode(STREAMING_MODE_NEWEST_FRAME_ONLY);
    auto streamer = DummyStreamer::New();
    streamer->setSleepTime(100);
    streamer->setTotalFrames(20);

    auto po = DummyProcessObject::New();
    po->setInputConnection(streamer->getOutputPort());

    auto port = po->getOutputPort();

    int timestep = 0;
    int previousID = -1;
    bool lastFrame = false;
    while(!lastFrame) {
        po->update();
        timestep++;
        auto image = port->getNextFrame<DummyDataObject>();
        lastFrame = image->isLastFrame();
        CHECK(image->getID() != previousID); // TODO Should never get the same frame, or??
        previousID = image->getID();
    }
    Config::setStreamingMode(STREAMING_MODE_PROCESS_ALL_FRAMES);
}

TEST_CASE("Two step pipeline with stream NEWEST_FRAME_ONLY", "[two_step][ProcessObject][fast][newest_frame_only]") {
    Config::setStreamingMode(STREAMING_MODE_NEWEST_FRAME_ONLY);
    auto streamer = DummyStreamer::New();
    streamer->setSleepTime(100);
    streamer->setTotalFrames(20);

    auto po1 = DummyProcessObject::New();
    po1->setInputConnection(streamer->getOutputPort());

    auto po2 = DummyProcessObject::New();
    po2->setInputConnection(po1->getOutputPort());

    auto port = po2->getOutputPort();

    int timestep = 0;
    int previousID = -1;
    bool lastFrame = false;
    while(!lastFrame) {
        po2->update();
        timestep++;
        auto image = port->getNextFrame<DummyDataObject>();
        lastFrame = image->isLastFrame();
        CHECK(image->getID() != previousID); // Should never get the same frame
        previousID = image->getID();
    }
    Config::setStreamingMode(STREAMING_MODE_PROCESS_ALL_FRAMES);
}

/*
TEST_CASE("Simple pipeline with stream STORE_ALL", "[ProcessObject][fast]") {
    int frames = 20;
    auto streamer = DummyStreamer::New();
    streamer->setSleepTime(10);
    streamer->setTotalFrames(frames);

    auto po = DummyProcessObject::New();
    po->setInputConnection(streamer->getOutputPort());

    auto port = po->getOutputPort();

    //for(int i = 0; i < 3; i++) { // Loop over data stream 3 times
    //    std::cout << "NEW ROUND IN STORE ALL TEST" << std::endl;
        int timestep = 0;
        int previousID = -1;
        while(timestep < frames) {
            po->update();
            timestep++;
            auto image = port->getNextFrame<DummyDataObject>();
            CHECK(image->getID() != previousID); // Should never get the same frame
            previousID = image->getID();
        }
    //}
}

TEST_CASE("Two step pipeline with stream STORE_ALL", "[two_step][ProcessObject][fast]") {
    int frames = 20;
    auto streamer = DummyStreamer::New();
    streamer->setSleepTime(10);
    streamer->setTotalFrames(frames);

    auto po1 = DummyProcessObject::New();
    po1->setInputConnection(streamer->getOutputPort());

    auto po2 = DummyProcessObject::New();
    po2->setInputConnection(po1->getOutputPort());

    auto port = po2->getOutputPort();

    //for(int i = 0; i < 3; i++) { // Loop over data stream 3 times
    //    std::cout << "NEW ROUND IN STORE ALL TEST" << std::endl;
        int timestep = 0;
        int previousID = -1;
        while(timestep < frames) {
            po2->update();
            timestep++;
            auto image = port->getNextFrame<DummyDataObject>();
            CHECK(image->getID() != previousID); // Should never get the same frame
            previousID = image->getID();
        }
    //}
}
 */

// Static data only tests
TEST_CASE("Simple pipeline with static data", "[process_all_frames][ProcessObject][fast]") {
    Config::setStreamingMode(STREAMING_MODE_PROCESS_ALL_FRAMES);
    auto importer = DummyImporter::New();

    auto po1 = DummyProcessObject::New();
    po1->setInputConnection(importer->getOutputPort());

    auto port = po1->getOutputPort();

    int timestep = 0;
    po1->update();
    CHECK(po1->hasExecuted());
    po1->setHasExecuted(false);

    while(timestep < 3) {
        timestep++;
        po1->update();
        CHECK_FALSE(po1->hasExecuted()); // PO1 should not re execute
        po1->setHasExecuted(false);
        auto image = port->getNextFrame<DummyDataObject>();
        CHECK(image->getID() == 0); // Should always get the same frame
    }
    std::cout << "SETTING importer to modified" << std::endl;
    importer->setModified();
    po1->update();
    CHECK(po1->hasExecuted()); // PO should execute after importer has been modified
    po1->setHasExecuted(false);

    while(timestep < 6) {
        timestep++;
        po1->update();
        CHECK_FALSE(po1->hasExecuted()); // PO1 should not re execute
        po1->setHasExecuted(false);
        auto image = port->getNextFrame<DummyDataObject>();
        CHECK(image->getID() == 1); // Should always get the same frame
    }
    Config::setStreamingMode(STREAMING_MODE_PROCESS_ALL_FRAMES);
}

TEST_CASE("Simple pipeline with static data NEWEST_FRAME", "[ProcessObject][fast][newest_frame_only]") {
    Config::setStreamingMode(STREAMING_MODE_NEWEST_FRAME_ONLY);
    auto importer = DummyImporter::New();

    auto po1 = DummyProcessObject::New();
    po1->setInputConnection(importer->getOutputPort());

    auto port = po1->getOutputPort();

    int timestep = 0;
    while(timestep < 3) {
        po1->update();
        timestep++;
        auto image = port->getNextFrame<DummyDataObject>();
        CHECK(image->getID() == 0); // Should always get the same frame
    }

    importer->setModified();
    //timestep = 0;
    while(timestep < 6) {
        po1->update();
        timestep++;
        auto image = port->getNextFrame<DummyDataObject>();
        CHECK(image->getID() == 1); // Should always get the same frame
    }
    Config::setStreamingMode(STREAMING_MODE_PROCESS_ALL_FRAMES);
}

/*
TEST_CASE("Simple pipeline with static data, STORE_ALL", "[ProcessObject][fast]") {
    auto importer = DummyImporter::New();

    auto po1 = DummyProcessObject::New();
    po1->setInputConnection(importer->getOutputPort());

    auto port = po1->getOutputPort();

    int timestep = 0;
    while(timestep < 3) {
        po1->update();
        timestep++;
        auto image = port->getNextFrame<DummyDataObject>();
        CHECK(image->getID() == 0); // Should always get the same frame
    }

    importer->setModified();
    //timestep = 0;
    while(timestep < 6) {
        po1->update();
        timestep++;
        auto image = port->getNextFrame<DummyDataObject>();
        CHECK(image->getID() == 1); // Should always get the same frame
    }
}
*/

// Static + stream data tests
TEST_CASE("Simple pipeline with static and stream data PROCESS_ALL", "[process_all_frames][static_and_stream][ProcessObject][fast]") {
    Config::setStreamingMode(STREAMING_MODE_PROCESS_ALL_FRAMES);
    int frames = 10;
    auto streamer = DummyStreamer::New();
    streamer->setSleepTime(10);
    streamer->setTotalFrames(frames);

    auto importer = DummyImporter::New();

    auto po1 = DummyProcessObject2::New();
    po1->setInputConnection(0, streamer->getOutputPort());
    po1->setInputConnection(1, importer->getOutputPort());

    auto port = po1->getOutputPort();

    int timestep = 0;
    while(timestep < frames / 2) {
        po1->update();
        auto image = port->getNextFrame<DummyDataObject>();
        CHECK(image->getID() == timestep);
        CHECK(po1->getStaticDataID() == 0);
        timestep++;
    }

    importer->setModified();
    while(timestep < frames) {
        po1->update();
        auto image = port->getNextFrame<DummyDataObject>();
        CHECK(image->getID() == timestep);
        CHECK(po1->getStaticDataID() == 1);
        timestep++;
    }
    Config::setStreamingMode(STREAMING_MODE_PROCESS_ALL_FRAMES);
}

TEST_CASE("Static data with multiple receiver POs PROCESS_ALL", "[process_all_frames][ProcessObject][fast]") {
    Config::setStreamingMode(STREAMING_MODE_PROCESS_ALL_FRAMES);
    const int frames = 4;
    auto importer = DummyImporter::New();

    auto po1 = DummyProcessObject::New();
    po1->setInputConnection(importer->getOutputPort());
    auto po2 = DummyProcessObject::New();
    po2->setInputConnection(importer->getOutputPort());
    auto po3 = DummyProcessObject::New();
    po3->setInputConnection(po2->getOutputPort());

    auto port1 = po1->getOutputPort();
    auto port2 = po3->getOutputPort();

    int timestep = 0;
    while(timestep < frames) {
        // Update both branches
        po1->update();
        po3->update();

        auto image1 = port1->getNextFrame<DummyDataObject>();
        auto image2 = port2->getNextFrame<DummyDataObject>();

        CHECK(image1->getID() == 0);
        CHECK(image2->getID() == 0);
        timestep++;
    }
    Config::setStreamingMode(STREAMING_MODE_PROCESS_ALL_FRAMES);
}

TEST_CASE("Static data with multiple receiver POs NEWEST_FRAME", "[ProcessObject][fast]") {
    Config::setStreamingMode(STREAMING_MODE_NEWEST_FRAME_ONLY);
    const int frames = 4;
    auto importer = DummyImporter::New();

    auto po1 = DummyProcessObject::New();
    po1->setInputConnection(importer->getOutputPort());
    auto po2 = DummyProcessObject::New();
    po2->setInputConnection(importer->getOutputPort());
    auto po3 = DummyProcessObject::New();
    po3->setInputConnection(po2->getOutputPort());

    auto port1 = po1->getOutputPort();
    auto port2 = po3->getOutputPort();

    int timestep = 0;
    while(timestep < frames) {
        // Update both branches
        po1->update();
        po3->update();

        auto image1 = port1->getNextFrame<DummyDataObject>();
        auto image2 = port2->getNextFrame<DummyDataObject>();

        CHECK(image1->getID() == 0);
        CHECK(image2->getID() == 0);
        timestep++;
    }
    Config::setStreamingMode(STREAMING_MODE_PROCESS_ALL_FRAMES);
}

/*
TEST_CASE("Static data with multiple receiver POs STORE_ALL", "[ProcessObject][fast][asdasd2]") {
    const int frames = 4;
    auto importer = DummyImporter::New();

    auto po1 = DummyProcessObject::New();
    po1->setInputConnection(importer->getOutputPort());
    auto po2 = DummyProcessObject::New();
    po2->setInputConnection(importer->getOutputPort());
    auto po3 = DummyProcessObject::New();
    po3->setInputConnection(po2->getOutputPort());

    auto port1 = po1->getOutputPort();
    auto port2 = po3->getOutputPort();

    int timestep = 0;
    while(timestep < frames) {
        std::cout << "TIMESTEP " << timestep << std::endl;
        // Update both branches
        po1->update();
        po3->update();

        auto image1 = port1->getNextFrame<DummyDataObject>();
        auto image2 = port2->getNextFrame<DummyDataObject>();

        CHECK(image1->getID() == 0);
        CHECK(image2->getID() == 0);
        timestep++;
    }
}
 */

TEST_CASE("Stream with multiple receiver POs PROCESS_ALL", "[process_all_frames][ProcessObject][fast]") {
    Config::setStreamingMode(STREAMING_MODE_PROCESS_ALL_FRAMES);
    const int frames = 20;
    auto streamer = DummyStreamer::New();
    streamer->setSleepTime(10);
    streamer->setTotalFrames(frames);

    auto po1 = DummyProcessObject::New();
    po1->setInputConnection(streamer->getOutputPort());
    auto po2 = DummyProcessObject::New();
    po2->setInputConnection(streamer->getOutputPort());
    auto po3 = DummyProcessObject::New();
    po3->setInputConnection(po2->getOutputPort());

    auto port1 = po1->getOutputPort();
    auto port2 = po3->getOutputPort();

    int timestep = 0;
    while(timestep < frames) {
        // Update both branches
        po1->update();
        po3->update();

        auto image1 = port1->getNextFrame<DummyDataObject>();
        auto image2 = port2->getNextFrame<DummyDataObject>();

        CHECK(image1->getID() == timestep);
        CHECK(image2->getID() == timestep);
        timestep++;
    }
    Config::setStreamingMode(STREAMING_MODE_PROCESS_ALL_FRAMES);
}


TEST_CASE("Stream with multiple receiver POs, NEWEST_FRAME", "[ProcessObject][fast]") {
    Config::setStreamingMode(STREAMING_MODE_NEWEST_FRAME_ONLY);
    const int frames = 20;
    auto streamer = DummyStreamer::New();
    streamer->setSleepTime(10);
    streamer->setTotalFrames(frames);

    auto po1 = DummyProcessObject::New();
    po1->setInputConnection(streamer->getOutputPort());
    auto po2 = DummyProcessObject::New();
    po2->setInputConnection(streamer->getOutputPort());
    auto po3 = DummyProcessObject::New();
    po3->setInputConnection(po2->getOutputPort());

    auto port1 = po1->getOutputPort();
    auto port2 = po3->getOutputPort();

    int timestep = 0;
    int previousID1 = -1;
    int previousID2 = -1;
    while(timestep < frames) {
        // Update both branches
        po1->update();
        po3->update();

        auto image1 = port1->getNextFrame<DummyDataObject>();
        auto image2 = port2->getNextFrame<DummyDataObject>();

        // Should never process the same image twice
        CHECK(image1->getID() != previousID1);
        CHECK(image2->getID() != previousID2);
        previousID1 = image1->getID();
        previousID2 = image2->getID();
        timestep++;
    }
    Config::setStreamingMode(STREAMING_MODE_PROCESS_ALL_FRAMES);
}

/*
TEST_CASE("Stream with multiple receiver POs STORE_ALL", "[ProcessObject][fast]") {
    const int frames = 20;
    auto streamer = DummyStreamer::New();
    streamer->setSleepTime(10);
    streamer->setTotalFrames(frames);

    auto po1 = DummyProcessObject::New();
    po1->setInputConnection(streamer->getOutputPort());
    auto po2 = DummyProcessObject::New();
    po2->setInputConnection(streamer->getOutputPort());
    auto po3 = DummyProcessObject::New();
    po3->setInputConnection(po2->getOutputPort());

    auto port1 = po1->getOutputPort();
    auto port2 = po3->getOutputPort();

    //for(int i = 0; i < 3; i++) {
        int timestep = 0;
        while(timestep < frames) {
            // Update both branches
            po1->update();
            po3->update();

            auto image1 = port1->getNextFrame<DummyDataObject>();
            auto image2 = port2->getNextFrame<DummyDataObject>();

            // Should never process the same image twice
            CHECK(image1->getID() == timestep);
            CHECK(image2->getID() == timestep);
            timestep++;
        }
    //}
}
 */

// Static data only tests using setInputData
TEST_CASE("Simple pipeline with static data using setInputData", "[process_all_frames][ProcessObject][fast]") {
    Config::setStreamingMode(STREAMING_MODE_PROCESS_ALL_FRAMES);
    auto image = DummyDataObject::New();
    image->create(0);

    auto po1 = DummyProcessObject::New();
    po1->setInputData(image);

    auto port = po1->getOutputPort();

    int timestep = 0;
    while(timestep < 3) {
        po1->update();
        timestep++;
        auto image = port->getNextFrame<DummyDataObject>();
        CHECK(image->getID() == 0); // Should always get the same frame
    }
    Config::setStreamingMode(STREAMING_MODE_PROCESS_ALL_FRAMES);
}

TEST_CASE("Simple pipeline with static data using setInputData NEWEST_FRAME", "[ProcessObject][fast]") {
    Config::setStreamingMode(STREAMING_MODE_NEWEST_FRAME_ONLY);
    auto image = DummyDataObject::New();
    image->create(0);

    auto po1 = DummyProcessObject::New();
    po1->setInputData(image);

    auto port = po1->getOutputPort();

    int timestep = 0;
    while(timestep < 3) {
        po1->update();
        timestep++;
        auto image = port->getNextFrame<DummyDataObject>();
        CHECK(image->getID() == 0); // Should always get the same frame
    }
    Config::setStreamingMode(STREAMING_MODE_PROCESS_ALL_FRAMES);
}

/*
TEST_CASE("Simple pipeline with static data using setInputData STORE_ALL", "[ProcessObject][fast]") {
    auto image = DummyDataObject::New();
    image->create(0);

    auto po1 = DummyProcessObject::New();
    po1->setInputData(image);

    auto port = po1->getOutputPort();

    int timestep = 0;
    while(timestep < 3) {
        po1->update();
        timestep++;
        auto image = port->getNextFrame<DummyDataObject>();
        CHECK(image->getID() == 0); // Should always get the same frame
    }
}
 */

TEST_CASE("Missing input throws exception on execute", "[ProcessObject][fast]") {
    auto po = DummyProcessObject::New();
    po->setIsModified();
    CHECK_THROWS(po->update());
}

TEST_CASE("Trying to use non existent input and output ports throws exception", "[ProcessObject][fast]") {
    auto po = DummyProcessObject::New();
    CHECK_THROWS(po->getOutputPort(1));

    auto po2 = DummyProcessObject2::New();
    CHECK_THROWS(po->setInputConnection(1, po2->getOutputPort()));

    auto image = DummyDataObject::New();
    CHECK_THROWS(po->setInputData(1, image));
}

TEST_CASE("Trying to set input connection to self throws exception", "[ProcessObject][fast]") {
    auto po = DummyProcessObject::New();
    CHECK_THROWS(po->setInputConnection(po->getOutputPort()));
}

TEST_CASE("getOutputData should throw if there is no output data at all", "[ProcessObject][fast]") {
    auto data = DummyDataObject::New();
    data->create(0);

    auto po = DummyProcessObject::New();
    po->setInputData(data);

    CHECK_THROWS(po->getOutputData());
}

TEST_CASE("Output port should have last data object after update", "[ProcessObject][fast]") {
    auto data = DummyDataObject::New();
    data->create(0);

    auto po = DummyProcessObject::New();
    po->setInputData(data);
    po->update();

    auto port = po->getOutputPort();
    CHECK_NOTHROW(port->getFrame());
}

TEST_CASE("getOutputData after update should return last output data object", "[ProcessObject][fast]") {
    auto data = DummyDataObject::New();
    data->create(0);

    auto po = DummyProcessObject::New();
    po->setInputData(data);
    po->update();

    CHECK_NOTHROW(po->getOutputData());
    CHECK(po->getOutputData<DummyDataObject>()->getID() == data->getID());
}

TEST_CASE("DataStream", "[ProecssObject][DataStream][Streamer][fast]") {
    auto streamer = DummyStreamer::New();
    streamer->setSleepTime(10);
    const int totalFrames = 20;
    streamer->setTotalFrames(totalFrames);

    auto stream = DataStream(streamer);
    int timestep = 0;
    while(!stream.isDone()) {
        auto data = stream.getNextFrame<DummyDataObject>();
        CHECK(timestep == data->getID());
        ++timestep;
    }
    CHECK(timestep == totalFrames);
}

TEST_CASE("DataStream multi output", "[ProecssObject][DataStream][Streamer][fast]") {
    auto streamer = DummyStreamer::New();
    streamer->setSleepTime(10);
    const int totalFrames = 20;
    streamer->setTotalFrames(totalFrames);

    auto po = DummyProcessObject3::New();
<<<<<<< HEAD
=======
    po->setInputConnection(streamer->getOutputPort());
>>>>>>> 1e0f9177

    auto stream = DataStream({streamer, po});
    int timestep = 0;
    while(!stream.isDone()) {
<<<<<<< HEAD
=======
        std::cout << "Processing step " << timestep << std::endl;
>>>>>>> 1e0f9177
        auto data1 = stream.getNextFrame<DummyDataObject>(0);
        auto data2 = stream.getNextFrame<DummyDataObject>(1);
        auto data3 = stream.getNextFrame<DummyDataObject>(2);
        CHECK(timestep == data1->getID());
        CHECK(timestep == data2->getID());
        CHECK(timestep == data3->getID());
        ++timestep;
    }
    CHECK(timestep == totalFrames);
}<|MERGE_RESOLUTION|>--- conflicted
+++ resolved
@@ -636,18 +636,12 @@
     streamer->setTotalFrames(totalFrames);
 
     auto po = DummyProcessObject3::New();
-<<<<<<< HEAD
-=======
     po->setInputConnection(streamer->getOutputPort());
->>>>>>> 1e0f9177
 
     auto stream = DataStream({streamer, po});
     int timestep = 0;
     while(!stream.isDone()) {
-<<<<<<< HEAD
-=======
         std::cout << "Processing step " << timestep << std::endl;
->>>>>>> 1e0f9177
         auto data1 = stream.getNextFrame<DummyDataObject>(0);
         auto data2 = stream.getNextFrame<DummyDataObject>(1);
         auto data3 = stream.getNextFrame<DummyDataObject>(2);
