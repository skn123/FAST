--- conflicted
+++ resolved
@@ -22,15 +22,9 @@
     public:
         FAST_CONSTRUCTOR(ImagePyramidPatchExporter,
                          std::string, path,,
-<<<<<<< HEAD
-                         unsigned int, level, = 0,
-                         unsigned int, width, = 512,
-                         unsigned int, height, = 512)
-=======
                          uint, level, = 0,
                          uint, width, = 512,
                          uint, height, = 512)
->>>>>>> 1e0f9177
         /**
          * Path to the folder to put all tiles in. If folder does not exist, it will be created.
          * @param path
