--- conflicted
+++ resolved
@@ -219,24 +219,6 @@
             std::vector<std::string> values = split(value);
             // Remove any empty values:
             values.erase(std::remove(values.begin(), values.end(), ""), values.end());
-<<<<<<< HEAD
-            if(imageIs3D) {
-                if(values.size() != 3)
-                    throw Exception("ElementSpacing in MetaImage file did not contain 3 numbers");
-                spacing[0] = std::stof(values[0]);
-                spacing[1] = std::stof(values[1]);
-                spacing[2] = std::stof(values[2]);
-            } else {
-                if(values.size() != 2 && values.size() != 3)
-                    throw Exception("ElementSpacing in MetaImage file did not contain 2 or 3 numbers");
-
-                spacing[0] = std::stof(values[0]);
-                spacing[1] = std::stof(values[1]);
-                if(values.size() == 2) {
-                    spacing[2] = 1;
-                } else {
-                    spacing[2] = std::stof(values[2]);
-=======
             try {
                 if(imageIs3D) {
                     if(values.size() != 3)
@@ -255,7 +237,6 @@
                     } else {
                         spacing[2] = std::stof(values[2]);
                     }
->>>>>>> a766a248
                 }
             } catch(std::out_of_range &e) {
                 reportWarning() << "Out of range exception occured when center of rotation values from metaimage file" << reportEnd();
@@ -265,24 +246,6 @@
             std::vector<std::string> values = split(value);
             // Remove any empty values:
             values.erase(std::remove(values.begin(), values.end(), ""), values.end());
-<<<<<<< HEAD
-            if(imageIs3D) {
-                if(values.size() != 3)
-                    throw Exception("CenterOfRotation in MetaImage file did not contain 3 numbers");
-                centerOfRotation[0] = std::stof(values[0]);
-                centerOfRotation[1] = std::stof(values[1]);
-                centerOfRotation[2] = std::stof(values[2]);
-            } else {
-                if(values.size() != 2 && values.size() != 3)
-                    throw Exception("CenterOfRotation in MetaImage file did not contain 2 or 3 numbers");
-
-                centerOfRotation[0] = std::stof(values[0]);
-                centerOfRotation[1] = std::stof(values[1]);
-                if(values.size() == 2) {
-                    centerOfRotation[2] = 0;
-                } else {
-                    centerOfRotation[2] = std::stof(values[2]);
-=======
             try {
                 if(imageIs3D) {
                     if(values.size() != 3)
@@ -301,7 +264,6 @@
                     } else {
                         centerOfRotation[2] = std::stof(values[2]);
                     }
->>>>>>> a766a248
                 }
             } catch(std::out_of_range &e) {
                 reportWarning() << "Out of range exception occured when center of rotation values from metaimage file" << reportEnd();
@@ -314,11 +276,6 @@
                 reportError() << "Offset/Origin/Position in MetaImage file did not contain 3 numbers" << reportEnd();
                 reportError() << "Ignoring" << reportEnd();
             } else {
-<<<<<<< HEAD
-				offset[0] = std::stof(values[0].c_str());
-				offset[1] = std::stof(values[1].c_str());
-				offset[2] = std::stof(values[2].c_str());
-=======
                 try {
                     offset[0] = std::stof(values[0].c_str());
                     offset[1] = std::stof(values[1].c_str());
@@ -326,7 +283,6 @@
                 } catch(std::out_of_range &e) {
                     reportWarning() << "Out of range exception occured when reading offset values from metaimage file" << reportEnd();
                 }
->>>>>>> a766a248
             }
         } else if(key == "TransformMatrix" || key == "Rotation" || key == "Orientation") {
             std::vector<std::string> values = split(value);
@@ -340,11 +296,7 @@
                 try {
 				for(unsigned int i = 0; i < 3; i++) {
 				for(unsigned int j = 0; j < 3; j++) {
-<<<<<<< HEAD
-					transformMatrix(j,i) = std::stof(values[j+i*3].c_str());
-=======
                         transformMatrix(j, i) = std::stof(values[j + i * 3].c_str());
->>>>>>> a766a248
 				}}
                 } catch(std::out_of_range &e) {
                     reportWarning() << "Out of range exception occured when reading transform matrix values from metaimage file" << reportEnd();
