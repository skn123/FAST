--- conflicted
+++ resolved
@@ -59,7 +59,6 @@
 install(TARGETS _fast
     DESTINATION fast/python
 )
-<<<<<<< HEAD
 install(FILES ${PROJECT_BINARY_DIR}/lib/fast.py
     DESTINATION fast/python
 )
@@ -78,10 +77,4 @@
     RENAME fast_configuration.txt
     DESTINATION fast/
 )
-=======
-install(FILES
-    ${PROJECT_BINARY_DIR}/lib/fast.py
-    DESTINATION python
-)
-endif()
->>>>>>> 9f58d836
+endif()